--- conflicted
+++ resolved
@@ -18,6 +18,7 @@
     requirements_file,
 )
 from tests.lib.local_repos import local_checkout
+from tests.lib.wheel import make_wheel
 
 
 class ArgRecordingSdist:
@@ -940,7 +941,6 @@
     simple3_args = simple3_sdist.args()
     assert "--verbose" not in simple3_args
     simple2_args = simple2_sdist.args()
-<<<<<<< HEAD
     assert "--verbose" not in simple2_args
 
 
@@ -1013,7 +1013,4 @@
             "install", "--no-index", "-e", req, "-f", common_wheels, "-f", data.packages
         )
         script.assert_installed(pip_test_package="0.1.1")
-        script.assert_installed(simple="3.0")
-=======
-    assert "--verbose" not in simple2_args
->>>>>>> 2a2960de
+        script.assert_installed(simple="3.0")