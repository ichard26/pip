#!/usr/bin/env python
import sys
import os
import errno
import stat
import optparse
import pkg_resources
import urllib2
import urllib
import mimetypes
import zipfile
import tarfile
import tempfile
import subprocess
import posixpath
import re
import shutil
import fnmatch
import operator
import copy
try:
    from hashlib import md5
except ImportError:
    import md5 as md5_module
    md5 = md5_module.new
import urlparse
from email.FeedParser import FeedParser
import traceback
from cStringIO import StringIO
import socket
from Queue import Queue
from Queue import Empty as QueueEmpty
import threading
import httplib
import time
import logging
import ConfigParser
<<<<<<< HEAD
from distutils.util import strtobool
=======
from distutils import sysconfig
>>>>>>> 5f6e4f62

class InstallationError(Exception):
    """General exception during installation"""

class UninstallationError(Exception):
    """General exception during uninstallation"""

class DistributionNotFound(InstallationError):
    """Raised when a distribution cannot be found to satisfy a requirement"""

class BadCommand(Exception):
    """Raised when virtualenv or a command is not found"""

<<<<<<< HEAD
try:
    any
except NameError:
    def any(seq):
        for item in seq:
            if item:
                return True
        return False
=======
def is_framework_layout(path):
    """Return True if the current platform is the default Python of Mac OS X
    which installs scripts in /usr/local/bin"""
    return (sys.platform[:6] == 'darwin' and
            (path[:9] == '/Library/' or path[:16] == '/System/Library/'))

if getattr(sys, 'real_prefix', None):
    ## FIXME: is build/ a good name?
    base_prefix = os.path.join(sys.prefix, 'build')
    base_src_prefix = os.path.join(sys.prefix, 'src')
else:
    ## FIXME: this isn't a very good default
    base_prefix = os.path.join(os.getcwd(), 'build')
    base_src_prefix = os.path.join(os.getcwd(), 'src')
>>>>>>> 5f6e4f62

# FIXME doesn't account for venv linked to global site-packages

lib_py = sysconfig.get_python_lib()
if sys.platform == 'win32':
    bin_py = os.path.join(sys.prefix, 'Scripts')
    # buildout uses 'bin' on Windows too?
    if not os.path.exists(bin_py):
        bin_py = os.path.join(sys.prefix, 'bin')
    config_filename = 'pip.cfg'
else:
    bin_py = os.path.join(sys.prefix, 'bin')
<<<<<<< HEAD
    config_filename = '.pip.cfg'
=======
    # Forcing to use /usr/local/bin for Mac OS X framework installs
    if is_framework_layout(sys.prefix):
        bin_py = '/usr/local/bin'

pypi_url = "http://pypi.python.org/simple"
>>>>>>> 5f6e4f62

class ConfigOptionParser(optparse.OptionParser):

    def __init__(self, *args, **kwargs):
        self.config = ConfigParser.RawConfigParser()
        self.name = kwargs.pop('name')
        self.files = self.get_config_files()
        self.config.read(self.files)
        assert self.name
        optparse.OptionParser.__init__(self, *args, **kwargs)

    def get_config_files(self):
        return [os.path.join(os.path.expanduser('~'), config_filename)]

    def set_defaults(self, **kwargs):
        """Sets default values of parser options given the configuration file
        """
        defaults = {}
        for key, val in kwargs.iteritems():
            key = key.replace('_', '-')
            if not key.startswith('--'):
                key = '--%s' % key # only prefer long opts
            option = self.get_option(key)
            if option is not None:
                # ignore empty values
                if not val:
                    continue
                # multiline configs
                if option.action == 'append':
                    val = val.split()
                if option.action in ('store_true', 'store_false', 'count'):
                    val = strtobool(val)
                defaults[option.dest] = val
        optparse.OptionParser.set_defaults(self, **defaults)

    def get_config_section(self, name):
        """Get a section of a configuration"""
        if self.config.has_section(name):
            return self.config.items(name)
        return []

    def get_environ_vars(self, prefix='PIP_'):
        """Returns a generator with all environmental vars with prefix PIP_"""
        for key, val in os.environ.iteritems():
            if key.startswith(prefix):
                yield (key.replace(prefix, '').lower(), val)

    def set_options_from_config_and_environ(self, defaults=None):
        """Sets the defaults of the option parser by merging in the config
        files and environmental variables

        This constitutes the following order of importance:

        1. config files
            a) global section
            b) command section
        2. environmental vars
        3. program option
            a) global flags
            b) command flags

        e.g.:
        - --host=foo overrides $PIP_HOST=foo overrides [global] host = foo
        - a setting made in the command specific config section overrides one
          made in the global config section
        - either are overriden by a environmental variable
        - command line option flags override everything else
        """
        if defaults is None:
            defaults = {}
        for section in ('global', self.name):
            defaults.update(dict(self.get_config_section(section)))
        defaults.update(dict(self.get_environ_vars()))
        self.set_defaults(**defaults)

try:
    pip_dist = pkg_resources.get_distribution('pip')
    version = '%s from %s (python %s)' % (
        pip_dist, pip_dist.location, sys.version[:3])
except pkg_resources.DistributionNotFound:
    # when running pip.py without installing
    version=None

class VcsSupport(object):
    _registry = {}
    schemes = ['ssh', 'git', 'hg', 'bzr', 'sftp']

    def __init__(self):
        # Register more schemes with urlparse for various version control systems
        urlparse.uses_netloc.extend(self.schemes)
        urlparse.uses_fragment.extend(self.schemes)
        super(VcsSupport, self).__init__()

    def __iter__(self):
        return self._registry.__iter__()

    @property
    def backends(self):
        return self._registry.values()

    @property
    def dirnames(self):
        return [backend.dirname for backend in self.backends]

    @property
    def all_schemes(self):
        schemes = []
        for backend in self.backends:
            schemes.extend(backend.schemes)
        return schemes

    def register(self, cls):
        if not hasattr(cls, 'name'):
            logger.warn('Cannot register VCS %s' % cls.__name__)
            return
        if cls.name not in self._registry:
            self._registry[cls.name] = cls

    def unregister(self, cls=None, name=None):
        if name in self._registry:
            del self._registry[name]
        elif cls in self._registry.values():
            del self._registry[cls.name]
        else:
            logger.warn('Cannot unregister because no class or name given')

    def get_backend_name(self, location):
        """
        Return the name of the version control backend if found at given
        location, e.g. vcs.get_backend_name('/path/to/vcs/checkout')
        """
        for vc_type in self._registry.values():
            path = os.path.join(location, vc_type.dirname)
            if os.path.exists(path):
                return vc_type.name
        return None

    def get_backend(self, name):
        name = name.lower()
        if name in self._registry:
            return self._registry[name]

    def get_backend_from_location(self, location):
        vc_type = self.get_backend_name(location)
        if vc_type:
            return self.get_backend(vc_type)
        return None


vcs = VcsSupport()

parser = ConfigOptionParser(
    usage='%prog COMMAND [OPTIONS]',
    version=version,
    add_help_option=False,
    name='global')

parser.add_option(
    '-h', '--help',
    dest='help',
    action='store_true',
    help='Show help')
parser.add_option(
    '-E', '--environment',
    dest='venv',
    metavar='DIR',
    help='virtualenv environment to run pip in (either give the '
    'interpreter or the environment base directory)')
parser.add_option(
    '-s', '--enable-site-packages',
    dest='site_packages',
    action='store_true',
    help='Include site-packages in virtualenv if one is to be '
    'created. Ignored if --environment is not used or '
    'the virtualenv already exists.')
parser.add_option(
    # Defines a default root directory for virtualenvs, relative
    # virtualenvs names/paths are considered relative to it.
    '--virtualenv-base',
    dest='venv_base',
    type='str',
    default='',
    help=optparse.SUPPRESS_HELP)
parser.add_option(
    # Run only if inside a virtualenv, bail if not.
    '--require-virtualenv', '--require-venv',
    dest='require_venv',
    action='store_true',
    default=False,
    help=optparse.SUPPRESS_HELP)
parser.add_option(
    # Use automatically an activated virtualenv instead of installing
    # globally. -E will be ignored if used.
    '--respect-virtualenv', '--respect-venv',
    dest='respect_venv',
    action='store_true',
    default=False,
    help=optparse.SUPPRESS_HELP)

parser.add_option(
    '-v', '--verbose',
    dest='verbose',
    action='count',
    default=0,
    help='Give more output')
parser.add_option(
    '-q', '--quiet',
    dest='quiet',
    action='count',
    default=0,
    help='Give less output')
parser.add_option(
    '--log',
    dest='log',
    metavar='FILENAME',
    help='Log file where a complete (maximum verbosity) record will be kept')
parser.add_option(
    # Writes the log levels explicitely to the log'
    '--log-explicit-levels',
    dest='log_explicit_levels',
    action='store_true',
    default=False,
    help=optparse.SUPPRESS_HELP)
parser.add_option(
    # The default log file
    '--local-log', '--log-file',
    dest='log_file',
    metavar='FILENAME',
    default='./pip-log.txt',
    help=optparse.SUPPRESS_HELP)

parser.add_option(
    '--proxy',
    dest='proxy',
    type='str',
    default='',
    help="Specify a proxy in the form user:passwd@proxy.server:port. "
    "Note that the user:password@ is optional and required only if you "
    "are behind an authenticated proxy.  If you provide "
    "user@proxy.server:port then you will be prompted for a password.")
parser.add_option(
    '--timeout', '--default-timeout',
    metavar='SECONDS',
    dest='timeout',
    type='float',
    default=15,
    help='Set the socket timeout (default %default seconds)')
parser.add_option(
    # The default version control system for editables, e.g. 'svn'
    '--default-vcs',
    dest='default_vcs',
    type='str',
    default='',
    help=optparse.SUPPRESS_HELP)
parser.add_option(
    # A regex to be used to skip requirements
    '--skip-requirements-regex',
    dest='skip_requirements_regex',
    type='str',
    default='',
    help=optparse.SUPPRESS_HELP)

parser.disable_interspersed_args()

if getattr(sys, 'real_prefix', None):
    ## FIXME: is build/ a good name?
    build_prefix = os.path.join(sys.prefix, 'build')
    src_prefix = os.path.join(sys.prefix, 'src')
else:
    ## FIXME: this isn't a very good default
    build_prefix = os.path.join(os.getcwd(), 'build')
    src_prefix = os.path.join(os.getcwd(), 'src')

_commands = {}

class Command(object):
    name = None
    usage = None
    def __init__(self):
        assert self.name
        self.parser = ConfigOptionParser(
            usage=self.usage,
            prog='%s %s' % (sys.argv[0], self.name),
            version=parser.version,
            name=self.name)
        for option in parser.option_list:
            if not option.dest or option.dest == 'help':
                # -h, --version, etc
                continue
            self.parser.add_option(option)
        _commands[self.name] = self

    def merge_options(self, initial_options, options):
        for attr in ['log', 'venv', 'proxy']:
            setattr(options, attr, getattr(initial_options, attr) or getattr(options, attr))
        options.quiet += initial_options.quiet
        options.verbose += initial_options.verbose

    def main(self, complete_args, args, initial_options):
        global logger
        self.parser.set_options_from_config_and_environ()
        options, args = self.parser.parse_args(args)
        self.merge_options(initial_options, options)

        if options.require_venv and not options.venv:
            # If a venv is required check if it can really be found
            if not os.environ.get('VIRTUAL_ENV'):
                print 'Could not find an activated virtualenv (required).'
                sys.exit(3)
            # Automatically install in currently activated venv if required
            options.respect_venv = True

        if args and args[-1] == '___VENV_RESTART___':
            ## FIXME: We don't do anything this this value yet:
            venv_location = args[-2]
            args = args[:-2]
            options.venv = None
        else:
            # If given the option to respect the activated environment
            # check if no venv is given as a command line parameter
            if options.respect_venv and os.environ.get('VIRTUAL_ENV'):
                if options.venv and os.path.exists(options.venv):
                    # Make sure command line venv and environmental are the same
                    if (os.path.realpath(os.path.expanduser(options.venv)) !=
                            os.path.realpath(os.environ.get('VIRTUAL_ENV'))):
                        print ("Given virtualenv (%s) doesn't match "
                               "currently activated virtualenv (%s)."
                               % (options.venv, os.environ.get('VIRTUAL_ENV')))
                        sys.exit(3)
                else:
                    options.venv = os.environ.get('VIRTUAL_ENV')
                    print 'Using already activated environment %s' % options.venv
        level = 1 # Notify
        level += options.verbose
        level -= options.quiet
        level = Logger.level_for_integer(4-level)
        complete_log = []
        logger = Logger([(level, sys.stdout),
                         (Logger.DEBUG, complete_log.append)])
        if options.log_explicit_levels:
            logger.explicit_levels = True
        if options.venv:
            if options.verbose > 0:
                # The logger isn't setup yet
                print 'Running in environment %s' % options.venv
            site_packages=False
            if options.site_packages:
                site_packages=True
            restart_in_venv(options.venv, options.venv_base, site_packages,
                            complete_args)
            # restart_in_venv should actually never return, but for clarity...
            return
        ## FIXME: not sure if this sure come before or after venv restart
        if options.log:
            log_fp = open_logfile_append(options.log)
            logger.consumers.append((logger.DEBUG, log_fp))
        else:
            log_fp = None

        socket.setdefaulttimeout(options.timeout or None)

        setup_proxy_handler(options.proxy)

        exit = 0
        try:
            self.run(options, args)
        except (InstallationError, UninstallationError), e:
            logger.fatal(str(e))
            logger.info('Exception information:\n%s' % format_exc())
            exit = 1
        except:
            logger.fatal('Exception:\n%s' % format_exc())
            exit = 2

        if log_fp is not None:
            log_fp.close()
        if exit:
            log_fn = options.log_file
            text = '\n'.join(complete_log)
            logger.fatal('Storing complete log in %s' % log_fn)
            log_fp = open_logfile_append(log_fn)
            log_fp.write(text)
            log_fp.close()
        return exit

class HelpCommand(Command):
    name = 'help'
    usage = '%prog'
    summary = 'Show available commands'

    def run(self, options, args):
        if args:
            ## FIXME: handle errors better here
            command = args[0]
            if command not in _commands:
                raise InstallationError('No command with the name: %s' % command)
            command = _commands[command]
            command.parser.print_help()
            return
        parser.print_help()
        print
        print 'Commands available:'
        commands = list(set(_commands.values()))
        commands.sort(key=lambda x: x.name)
        for command in commands:
            print '  %s: %s' % (command.name, command.summary)

HelpCommand()

class InstallCommand(Command):
    name = 'install'
    usage = '%prog [OPTIONS] PACKAGE_NAMES...'
    summary = 'Install packages'
    bundle = False

    def __init__(self):
        super(InstallCommand, self).__init__()
        self.parser.add_option(
            '-e', '--editable',
            dest='editables',
            action='append',
            default=[],
            metavar='VCS+REPOS_URL[@REV]#egg=PACKAGE',
            help='Install a package directly from a checkout. Source will be checked '
            'out into src/PACKAGE (lower-case) and installed in-place (using '
            'setup.py develop). You can run this on an existing directory/checkout (like '
            'pip install -e src/mycheckout). This option may be provided multiple times. '
            'Possible values for VCS are: svn, git, hg and bzr.')
        self.parser.add_option(
            '-r', '--requirement',
            dest='requirements',
            action='append',
            default=[],
            metavar='FILENAME',
            help='Install all the packages listed in the given requirements file.  '
            'This option can be used multiple times.')
        self.parser.add_option(
            '-f', '--find-links',
            dest='find_links',
            action='append',
            default=[],
            metavar='URL',
            help='URL to look for packages at')
        self.parser.add_option(
            '-i', '--index-url', '--pypi-url',
            dest='index_url',
            metavar='URL',
            default='http://pypi.python.org/simple',
            help='base URL of Python Package Index')
        self.parser.add_option(
            '--extra-index-url',
            dest='extra_index_urls',
            metavar='URL',
            action='append',
            default=[],
            help='extra URLs of package indexes to use in addition to --index-url')
        self.parser.add_option(
            '--no-index',
            dest='no_index',
            action='store_true',
            default=False,
            help='Ignore package index (only looking at --find-links URLs instead)')

        self.parser.add_option(
            '-b', '--build', '--build-dir', '--build-directory',
            dest='build_dir',
            metavar='DIR',
            default=None,
            help='Unpack packages into DIR (default %s) and build from there' % build_prefix)
        self.parser.add_option(
            '-d', '--download', '--download-dir', '--download-directory',
            dest='download_dir',
            metavar='DIR',
            default=None,
            help='Download packages into DIR instead of installing them')
        self.parser.add_option(
            # Cache downloaded packages in DIR
            '--download-cache',
            dest='download_cache',
            metavar='DIR',
            default=None,
            help=optparse.SUPPRESS_HELP)
        self.parser.add_option(
            '--src', '--source', '--source-dir', '--source-directory',
            dest='src_dir',
            metavar='DIR',
            default=None,
            help='Check out --editable packages into DIR (default %s)' % src_prefix)

        self.parser.add_option(
            '-U', '--upgrade',
            dest='upgrade',
            action='store_true',
            help='Upgrade all packages to the newest available version')
        self.parser.add_option(
            '-I', '--ignore-installed',
            dest='ignore_installed',
            action='store_true',
            help='Ignore the installed packages (reinstalling instead)')
        self.parser.add_option(
            '--no-deps', '--no-dependencies',
            dest='ignore_dependencies',
            action='store_true',
            default=False,
            help='Ignore package dependencies')
        self.parser.add_option(
            '--no-install',
            dest='no_install',
            action='store_true',
            help="Download and unpack all packages, but don't actually install them")

        self.parser.add_option(
            '--install-option',
            dest='install_options',
            action='append',
            help="Extra arguments to be supplied to the setup.py install "
            "command (use like --install-option=\"--install-scripts=/usr/local/bin\").  "
            "Use multiple --install-option options to pass multiple options to setup.py install.  "
            "If you are using an option with a directory path, be sure to use absolute path.")

    def run(self, options, args):
        if not options.build_dir:
            options.build_dir = build_prefix
        if not options.src_dir:
            options.src_dir = src_prefix
        if options.download_dir:
            options.no_install = True
            options.ignore_installed = True
        else:
            options.build_dir = os.path.abspath(options.build_dir)
            options.src_dir = os.path.abspath(options.src_dir)
        install_options = options.install_options or []
        index_urls = [options.index_url] + options.extra_index_urls
        if options.no_index:
            logger.notify('Ignoring indexes: %s' % ','.join(index_urls))
            index_urls = []
        finder = PackageFinder(
            find_links=options.find_links,
            index_urls=index_urls)
        requirement_set = RequirementSet(
            build_dir=options.build_dir,
            src_dir=options.src_dir,
            download_dir=options.download_dir,
            download_cache=options.download_cache,
            upgrade=options.upgrade,
            ignore_installed=options.ignore_installed,
            ignore_dependencies=options.ignore_dependencies)
        for name in args:
            requirement_set.add_requirement(
                InstallRequirement.from_line(name, None))
        for name in options.editables:
            requirement_set.add_requirement(
                InstallRequirement.from_editable(name, default_vcs=options.default_vcs))
        for filename in options.requirements:
            for req in parse_requirements(filename, finder=finder, options=options):
                requirement_set.add_requirement(req)
        requirement_set.install_files(finder, force_root_egg_info=self.bundle)
        if not options.no_install and not self.bundle:
            requirement_set.install(install_options)
            installed = ' '.join([req.name for req in
                                  requirement_set.successfully_installed])
            if installed:
                logger.notify('Successfully installed %s' % installed)
        elif not self.bundle:
            downloaded = ' '.join([req.name for req in
                                   requirement_set.successfully_downloaded])
            if downloaded:
                logger.notify('Successfully downloaded %s' % downloaded)
        return requirement_set

InstallCommand()

class UninstallCommand(Command):
    name = 'uninstall'
    usage = '%prog [OPTIONS] PACKAGE_NAMES ...'
    summary = 'Uninstall packages'

    def __init__(self):
        super(UninstallCommand, self).__init__()
        self.parser.add_option(
            '-r', '--requirement',
            dest='requirements',
            action='append',
            default=[],
            metavar='FILENAME',
            help='Uninstall all the packages listed in the given requirements file.  '
            'This option can be used multiple times.')
        self.parser.add_option(
            '-y', '--yes',
            dest='yes',
            action='store_true',
            help="Don't ask for confirmation of uninstall deletions.")

    def run(self, options, args):
        requirement_set = RequirementSet(
            build_dir=None,
            src_dir=None,
            download_dir=None)
        for name in args:
            requirement_set.add_requirement(
                InstallRequirement.from_line(name))
        for filename in options.requirements:
            for req in parse_requirements(filename, options=options):
                requirement_set.add_requirement(req)
        requirement_set.uninstall(auto_confirm=options.yes)

UninstallCommand()

class BundleCommand(InstallCommand):
    name = 'bundle'
    usage = '%prog [OPTIONS] BUNDLE_NAME.pybundle PACKAGE_NAMES...'
    summary = 'Create pybundles (archives containing multiple packages)'
    bundle = True

    def __init__(self):
        super(BundleCommand, self).__init__()

    def run(self, options, args):
        if not args:
            raise InstallationError('You must give a bundle filename')
        if not options.build_dir:
            options.build_dir = backup_dir(build_prefix, '-bundle')
        if not options.src_dir:
            options.src_dir = backup_dir(src_prefix, '-bundle')
        # We have to get everything when creating a bundle:
        options.ignore_installed = True
        logger.notify('Putting temporary build files in %s and source/develop files in %s'
                      % (display_path(options.build_dir), display_path(options.src_dir)))
        bundle_filename = args[0]
        args = args[1:]
        requirement_set = super(BundleCommand, self).run(options, args)
        # FIXME: here it has to do something
        requirement_set.create_bundle(bundle_filename)
        logger.notify('Created bundle in %s' % bundle_filename)
        return requirement_set

BundleCommand()


class FreezeCommand(Command):
    name = 'freeze'
    usage = '%prog [OPTIONS]'
    summary = 'Output all currently installed packages (exact versions) to stdout'

    def __init__(self):
        super(FreezeCommand, self).__init__()
        self.parser.add_option(
            '-r', '--requirement',
            dest='requirement',
            action='store',
            default=None,
            metavar='FILENAME',
            help='Use the given requirements file as a hint about how to generate the new frozen requirements')
        self.parser.add_option(
            '-f', '--find-links',
            dest='find_links',
            action='append',
            default=[],
            metavar='URL',
            help='URL for finding packages, which will be added to the frozen requirements file')

    def run(self, options, args):
        requirement = options.requirement
        find_links = options.find_links or []
        ## FIXME: Obviously this should be settable:
        find_tags = False
        skip_match = None

        skip_regex = options.skip_requirements_regex
        if skip_regex:
            skip_match = re.compile(skip_regex)

        logger.move_stdout_to_stderr()
        dependency_links = []

        f = sys.stdout

        for dist in pkg_resources.working_set:
            if dist.has_metadata('dependency_links.txt'):
                dependency_links.extend(dist.get_metadata_lines('dependency_links.txt'))
        for link in find_links:
            if '#egg=' in link:
                dependency_links.append(link)
        for link in find_links:
            f.write('-f %s\n' % link)
        installations = {}
        for dist in pkg_resources.working_set:
            if dist.key in ('setuptools', 'pip', 'python'):
                ## FIXME: also skip virtualenv?
                continue
            req = FrozenRequirement.from_dist(dist, dependency_links, find_tags=find_tags)
            installations[req.name] = req
        if requirement:
            req_f = open(requirement)
            for line in req_f:
                if not line.strip() or line.strip().startswith('#'):
                    f.write(line)
                    continue
                if skip_match and skip_match.search(line):
                    f.write(line)
                    continue
                elif line.startswith('-e') or line.startswith('--editable'):
                    if line.startswith('-e'):
                        line = line[2:].strip()
                    else:
                        line = line[len('--editable'):].strip().lstrip('=')
                    line_req = InstallRequirement.from_editable(line, default_vcs=options.default_vcs)
                elif (line.startswith('-r') or line.startswith('--requirement')
                      or line.startswith('-Z') or line.startswith('--always-unzip')):
                    logger.debug('Skipping line %r' % line.strip())
                    continue
                else:
                    line_req = InstallRequirement.from_line(line)
                if not line_req.name:
                    logger.notify("Skipping line because it's not clear what it would install: %s"
                                  % line.strip())
                    logger.notify("  (add #egg=PackageName to the URL to avoid this warning)")
                    continue
                if line_req.name not in installations:
                    logger.warn("Requirement file contains %s, but that package is not installed"
                                % line.strip())
                    continue
                f.write(str(installations[line_req.name]))
                del installations[line_req.name]
            f.write('## The following requirements were added by pip --freeze:\n')
        for installation in sorted(installations.values(), key=lambda x: x.name):
            f.write(str(installation))

FreezeCommand()

class ZipCommand(Command):
    name = 'zip'
    usage = '%prog [OPTIONS] PACKAGE_NAMES...'
    summary = 'Zip individual packages'

    def __init__(self):
        super(ZipCommand, self).__init__()
        if self.name == 'zip':
            self.parser.add_option(
                '--unzip',
                action='store_true',
                dest='unzip',
                help='Unzip (rather than zip) a package')
        else:
            self.parser.add_option(
                '--zip',
                action='store_false',
                dest='unzip',
                default=True,
                help='Zip (rather than unzip) a package')
        self.parser.add_option(
            '--no-pyc',
            action='store_true',
            dest='no_pyc',
            help='Do not include .pyc files in zip files (useful on Google App Engine)')
        self.parser.add_option(
            '-l', '--list',
            action='store_true',
            dest='list',
            help='List the packages available, and their zip status')
        self.parser.add_option(
            '--sort-files',
            action='store_true',
            dest='sort_files',
            help='With --list, sort packages according to how many files they contain')
        self.parser.add_option(
            '--path',
            action='append',
            dest='paths',
            help='Restrict operations to the given paths (may include wildcards)')
        self.parser.add_option(
            '-n', '--simulate',
            action='store_true',
            help='Do not actually perform the zip/unzip operation')

    def paths(self):
        """All the entries of sys.path, possibly restricted by --path"""
        if not self.select_paths:
            return sys.path
        result = []
        match_any = set()
        for path in sys.path:
            path = os.path.normcase(os.path.abspath(path))
            for match in self.select_paths:
                match = os.path.normcase(os.path.abspath(match))
                if '*' in match:
                    if re.search(fnmatch.translate(match+'*'), path):
                        result.append(path)
                        match_any.add(match)
                        break
                else:
                    if path.startswith(match):
                        result.append(path)
                        match_any.add(match)
                        break
            else:
                logger.debug("Skipping path %s because it doesn't match %s"
                             % (path, ', '.join(self.select_paths)))
        for match in self.select_paths:
            if match not in match_any and '*' not in match:
                result.append(match)
                logger.debug("Adding path %s because it doesn't match anything already on sys.path"
                             % match)
        return result

    def run(self, options, args):
        self.select_paths = options.paths
        self.simulate = options.simulate
        if options.list:
            return self.list(options, args)
        if not args:
            raise InstallationError(
                'You must give at least one package to zip or unzip')
        packages = []
        for arg in args:
            module_name, filename = self.find_package(arg)
            if options.unzip and os.path.isdir(filename):
                raise InstallationError(
                    'The module %s (in %s) is not a zip file; cannot be unzipped'
                    % (module_name, filename))
            elif not options.unzip and not os.path.isdir(filename):
                raise InstallationError(
                    'The module %s (in %s) is not a directory; cannot be zipped'
                    % (module_name, filename))
            packages.append((module_name, filename))
        last_status = None
        for module_name, filename in packages:
            if options.unzip:
                last_status = self.unzip_package(module_name, filename)
            else:
                last_status = self.zip_package(module_name, filename, options.no_pyc)
        return last_status

    def unzip_package(self, module_name, filename):
        zip_filename = os.path.dirname(filename)
        if not os.path.isfile(zip_filename) and zipfile.is_zipfile(zip_filename):
            raise InstallationError(
                'Module %s (in %s) isn\'t located in a zip file in %s'
                % (module_name, filename, zip_filename))
        package_path = os.path.dirname(zip_filename)
        if not package_path in self.paths():
            logger.warn(
                'Unpacking %s into %s, but %s is not on sys.path'
                % (display_path(zip_filename), display_path(package_path),
                   display_path(package_path)))
        logger.notify('Unzipping %s (in %s)' % (module_name, display_path(zip_filename)))
        if self.simulate:
            logger.notify('Skipping remaining operations because of --simulate')
            return
        logger.indent += 2
        try:
            ## FIXME: this should be undoable:
            zip = zipfile.ZipFile(zip_filename)
            to_save = []
            for name in zip.namelist():
                if name.startswith('%s/' % module_name):
                    content = zip.read(name)
                    dest = os.path.join(package_path, name)
                    if not os.path.exists(os.path.dirname(dest)):
                        os.makedirs(os.path.dirname(dest))
                    if not content and dest.endswith('/'):
                        if not os.path.exists(dest):
                            os.makedirs(dest)
                    else:
                        f = open(dest, 'wb')
                        f.write(content)
                        f.close()
                else:
                    to_save.append((name, zip.read(name)))
            zip.close()
            if not to_save:
                logger.info('Removing now-empty zip file %s' % display_path(zip_filename))
                os.unlink(zip_filename)
                self.remove_filename_from_pth(zip_filename)
            else:
                logger.info('Removing entries in %s/ from zip file %s' % (module_name, display_path(zip_filename)))
                zip = zipfile.ZipFile(zip_filename, 'w')
                for name, content in to_save:
                    zip.writestr(name, content)
                zip.close()
        finally:
            logger.indent -= 2

    def zip_package(self, module_name, filename, no_pyc):
        orig_filename = filename
        logger.notify('Zip %s (in %s)' % (module_name, display_path(filename)))
        logger.indent += 2
        if filename.endswith('.egg'):
            dest_filename = filename
        else:
            dest_filename = filename + '.zip'
        try:
            ## FIXME: I think this needs to be undoable:
            if filename == dest_filename:
                filename = backup_dir(orig_filename)
                logger.notify('Moving %s aside to %s' % (orig_filename, filename))
                if not self.simulate:
                    shutil.move(orig_filename, filename)
            try:
                logger.info('Creating zip file in %s' % display_path(dest_filename))
                if not self.simulate:
                    zip = zipfile.ZipFile(dest_filename, 'w')
                    zip.writestr(module_name + '/', '')
                    for dirpath, dirnames, filenames in os.walk(filename):
                        if no_pyc:
                            filenames = [f for f in filenames
                                         if not f.lower().endswith('.pyc')]
                        for fns, is_dir in [(dirnames, True), (filenames, False)]:
                            for fn in fns:
                                full = os.path.join(dirpath, fn)
                                dest = os.path.join(module_name, dirpath[len(filename):].lstrip(os.path.sep), fn)
                                if is_dir:
                                    zip.writestr(dest+'/', '')
                                else:
                                    zip.write(full, dest)
                    zip.close()
                logger.info('Removing old directory %s' % display_path(filename))
                if not self.simulate:
                    shutil.rmtree(filename)
            except:
                ## FIXME: need to do an undo here
                raise
            ## FIXME: should also be undone:
            self.add_filename_to_pth(dest_filename)
        finally:
            logger.indent -= 2

    def remove_filename_from_pth(self, filename):
        for pth in self.pth_files():
            f = open(pth, 'r')
            lines = f.readlines()
            f.close()
            new_lines = [
                l for l in lines if l.strip() != filename]
            if lines != new_lines:
                logger.info('Removing reference to %s from .pth file %s'
                            % (display_path(filename), display_path(pth)))
                if not filter(None, new_lines):
                    logger.info('%s file would be empty: deleting' % display_path(pth))
                    if not self.simulate:
                        os.unlink(pth)
                else:
                    if not self.simulate:
                        f = open(pth, 'w')
                        f.writelines(new_lines)
                        f.close()
                return
        logger.warn('Cannot find a reference to %s in any .pth file' % display_path(filename))

    def add_filename_to_pth(self, filename):
        path = os.path.dirname(filename)
        dest = os.path.join(path, filename + '.pth')
        if path not in self.paths():
            logger.warn('Adding .pth file %s, but it is not on sys.path' % display_path(dest))
        if not self.simulate:
            if os.path.exists(dest):
                f = open(dest)
                lines = f.readlines()
                f.close()
                if lines and not lines[-1].endswith('\n'):
                    lines[-1] += '\n'
                lines.append(filename+'\n')
            else:
                lines = [filename + '\n']
            f = open(dest, 'w')
            f.writelines(lines)
            f.close()

    def pth_files(self):
        for path in self.paths():
            if not os.path.exists(path) or not os.path.isdir(path):
                continue
            for filename in os.listdir(path):
                if filename.endswith('.pth'):
                    yield os.path.join(path, filename)

    def find_package(self, package):
        for path in self.paths():
            full = os.path.join(path, package)
            if os.path.exists(full):
                return package, full
            if not os.path.isdir(path) and zipfile.is_zipfile(path):
                zip = zipfile.ZipFile(path, 'r')
                try:
                    zip.read('%s/__init__.py' % package)
                except KeyError:
                    pass
                else:
                    zip.close()
                    return package, full
                zip.close()
        ## FIXME: need special error for package.py case:
        raise InstallationError(
            'No package with the name %s found' % package)

    def list(self, options, args):
        if args:
            raise InstallationError(
                'You cannot give an argument with --list')
        for path in sorted(self.paths()):
            if not os.path.exists(path):
                continue
            basename = os.path.basename(path.rstrip(os.path.sep))
            if os.path.isfile(path) and zipfile.is_zipfile(path):
                if os.path.dirname(path) not in self.paths():
                    logger.notify('Zipped egg: %s' % display_path(path))
                continue
            if (basename != 'site-packages'
                and not path.replace('\\', '/').endswith('lib/python')):
                continue
            logger.notify('In %s:' % display_path(path))
            logger.indent += 2
            zipped = []
            unzipped = []
            try:
                for filename in sorted(os.listdir(path)):
                    ext = os.path.splitext(filename)[1].lower()
                    if ext in ('.pth', '.egg-info', '.egg-link'):
                        continue
                    if ext == '.py':
                        logger.info('Not displaying %s: not a package' % display_path(filename))
                        continue
                    full = os.path.join(path, filename)
                    if os.path.isdir(full):
                        unzipped.append((filename, self.count_package(full)))
                    elif zipfile.is_zipfile(full):
                        zipped.append(filename)
                    else:
                        logger.info('Unknown file: %s' % display_path(filename))
                if zipped:
                    logger.notify('Zipped packages:')
                    logger.indent += 2
                    try:
                        for filename in zipped:
                            logger.notify(filename)
                    finally:
                        logger.indent -= 2
                else:
                    logger.notify('No zipped packages.')
                if unzipped:
                    if options.sort_files:
                        unzipped.sort(key=lambda x: -x[1])
                    logger.notify('Unzipped packages:')
                    logger.indent += 2
                    try:
                        for filename, count in unzipped:
                            logger.notify('%s  (%i files)' % (filename, count))
                    finally:
                        logger.indent -= 2
                else:
                    logger.notify('No unzipped packages.')
            finally:
                logger.indent -= 2

    def count_package(self, path):
        total = 0
        for dirpath, dirnames, filenames in os.walk(path):
            filenames = [f for f in filenames
                         if not f.lower().endswith('.pyc')]
            total += len(filenames)
        return total

ZipCommand()

class UnzipCommand(ZipCommand):
    name = 'unzip'
    summary = 'Unzip individual packages'

UnzipCommand()


def main(initial_args=None):
    if initial_args is None:
        initial_args = sys.argv[1:]
    options, args = parser.parse_args(initial_args)
    if options.help and not args:
        args = ['help']
    if not args:
        parser.error('You must give a command (use "pip help" see a list of commands)')
    command = args[0].lower()
    ## FIXME: search for a command match?
    if command not in _commands:
        parser.error('No command by the name %(script)s %(arg)s\n  (maybe you meant "%(script)s install %(arg)s")'
                     % dict(script=os.path.basename(sys.argv[0]), arg=command))
    command = _commands[command]
    return command.main(initial_args, args[1:], options)

def get_proxy(proxystr=''):
    """Get the proxy given the option passed on the command line.  If an
    empty string is passed it looks at the HTTP_PROXY environment
    variable."""
    if not proxystr:
        proxystr = os.environ.get('HTTP_PROXY', '')
    if proxystr:
        if '@' in proxystr:
            user_password, server_port = proxystr.split('@', 1)
            if ':' in user_password:
                user, password = user_password.split(':', 1)
            else:
                user = user_password
                import getpass
                prompt = 'Password for %s@%s: ' % (user, server_port)
                password = urllib.quote(getpass.getpass(prompt))
            return '%s:%s@%s' % (user, password, server_port)
        else:
            return proxystr
    else:
        return None

def setup_proxy_handler(proxystr=''):
    """Set the proxy handler given the option passed on the command
    line.  If an empty string is passed it looks at the HTTP_PROXY
    environment variable.  """
    proxy = get_proxy(proxystr)
    if proxy:
        proxy_support = urllib2.ProxyHandler({"http": proxy, "ftp": proxy})
        opener = urllib2.build_opener(proxy_support, urllib2.CacheFTPHandler)
        urllib2.install_opener(opener)

def format_exc(exc_info=None):
    if exc_info is None:
        exc_info = sys.exc_info()
    out = StringIO()
    traceback.print_exception(*exc_info, **dict(file=out))
    return out.getvalue()

def restart_in_venv(venv, base, site_packages, args):
    """
    Restart this script using the interpreter in the given virtual environment
    """
    if base and not os.path.isabs(venv) and not venv.startswith('~'):
        base = os.path.expanduser(base)
        # ensure we have an abs basepath at this point:
        #    a relative one makes no sense (or does it?)
        if os.path.isabs(base):
            venv = os.path.join(base, venv)

    if venv.startswith('~'):
        venv = os.path.expanduser(venv)

    if not os.path.exists(venv):
        try:
            import virtualenv
        except ImportError:
            print 'The virtual environment does not exist: %s' % venv
            print 'and virtualenv is not installed, so a new environment cannot be created'
            sys.exit(3)
        print 'Creating new virtualenv environment in %s' % venv
        virtualenv.logger = logger
        logger.indent += 2
        virtualenv.create_environment(venv, site_packages=site_packages)
    if sys.platform == 'win32':
        python = os.path.join(venv, 'Scripts', 'python.exe')
        # check for bin directory which is used in buildouts
        if not os.path.exists(python):
            python = os.path.join(venv, 'bin', 'python.exe')
    else:
        python = os.path.join(venv, 'bin', 'python')
    if not os.path.exists(python):
        python = venv
    if not os.path.exists(python):
        raise BadCommand('Cannot find virtual environment interpreter at %s' % python)
    base = os.path.dirname(os.path.dirname(python))
    file = __file__
    if file.endswith('.pyc'):
        file = file[:-1]
    proc = subprocess.Popen(
        [python, file] + args + [base, '___VENV_RESTART___'])
    proc.wait()
    sys.exit(proc.returncode)

class PackageFinder(object):
    """This finds packages.

    This is meant to match easy_install's technique for looking for
    packages, by reading pages and looking for appropriate links
    """

    failure_limit = 3

    def __init__(self, find_links, index_urls):
        self.find_links = find_links
        self.index_urls = index_urls
        self.dependency_links = []
        self.cache = PageCache()
        # These are boring links that have already been logged somehow:
        self.logged_links = set()

    def add_dependency_links(self, links):
        ## FIXME: this shouldn't be global list this, it should only
        ## apply to requirements of the package that specifies the
        ## dependency_links value
        ## FIXME: also, we should track comes_from (i.e., use Link)
        self.dependency_links.extend(links)

    def find_requirement(self, req, upgrade):
        url_name = req.url_name
        # Only check main index if index URL is given:
        main_index_url = None
        if self.index_urls:
            # Check that we have the url_name correctly spelled:
            main_index_url = Link(posixpath.join(self.index_urls[0], url_name))
            # This will also cache the page, so it's okay that we get it again later:
            page = self._get_page(main_index_url, req)
            if page is None:
                url_name = self._find_url_name(Link(self.index_urls[0]), url_name, req) or req.url_name
        def mkurl_pypi_url(url):
            loc =  posixpath.join(url, url_name)
            # For maximum compatibility with easy_install, ensure the path
            # ends in a trailing slash.  Although this isn't in the spec
            # (and PyPI can handle it without the slash) some other index
            # implementations might break if they relied on easy_install's behavior.
            if not loc.endswith('/'):
                loc = loc + '/'
            return loc
        if url_name is not None:
            locations = [
                mkurl_pypi_url(url)
                for url in self.index_urls] + self.find_links
        else:
            locations = list(self.find_links)
        locations.extend(self.dependency_links)
        for version in req.absolute_versions:
            if url_name is not None and main_index_url is not None:
                locations = [
                    posixpath.join(main_index_url.url, version)] + locations
        file_locations = []
        url_locations = []
        for url in locations:
            if url.startswith('file:'):
                fn = url_to_filename(url)
                if os.path.isdir(fn):
                    path = os.path.realpath(fn)
                    for item in os.listdir(path):
                        file_locations.append(
                            filename_to_url2(os.path.join(path, item)))
                elif os.path.isfile(fn):
                    file_locations.append(filename_to_url2(fn))
            else:
                url_locations.append(url)

        locations = [Link(url) for url in url_locations]
        logger.debug('URLs to search for versions for %s:' % req)
        for location in locations:
            logger.debug('* %s' % location)
        found_versions = []
        found_versions.extend(
            self._package_versions(
                [Link(url, '-f') for url in self.find_links], req.name.lower()))
        page_versions = []
        for page in self._get_pages(locations, req):
            logger.debug('Analyzing links from page %s' % page.url)
            logger.indent += 2
            try:
                page_versions.extend(self._package_versions(page.links, req.name.lower()))
            finally:
                logger.indent -= 2
        dependency_versions = list(self._package_versions(
            [Link(url) for url in self.dependency_links], req.name.lower()))
        if dependency_versions:
            logger.info('dependency_links found: %s' % ', '.join([link.url for parsed, link, version in dependency_versions]))
        file_versions = list(self._package_versions(
                [Link(url) for url in file_locations], req.name.lower()))
        if not found_versions and not page_versions and not dependency_versions and not file_versions:
            logger.fatal('Could not find any downloads that satisfy the requirement %s' % req)
            raise DistributionNotFound('No distributions at all found for %s' % req)
        if req.satisfied_by is not None:
            found_versions.append((req.satisfied_by.parsed_version, Inf, req.satisfied_by.version))
        if file_versions:
            file_versions.sort(reverse=True)
            logger.info('Local files found: %s' % ', '.join([url_to_filename(link.url) for parsed, link, version in file_versions]))
            found_versions = file_versions + found_versions
        all_versions = found_versions + page_versions + dependency_versions
        applicable_versions = []
        for (parsed_version, link, version) in all_versions:
            if version not in req.req:
                logger.info("Ignoring link %s, version %s doesn't match %s"
                            % (link, version, ','.join([''.join(s) for s in req.req.specs])))
                continue
            applicable_versions.append((link, version))
        applicable_versions = sorted(applicable_versions, key=operator.itemgetter(1),
            cmp=lambda x, y : cmp(pkg_resources.parse_version(y), pkg_resources.parse_version(x))
        )
        existing_applicable = bool([link for link, version in applicable_versions if link is Inf])
        if not upgrade and existing_applicable:
            if applicable_versions[0][1] is Inf:
                logger.info('Existing installed version (%s) is most up-to-date and satisfies requirement'
                            % req.satisfied_by.version)
            else:
                logger.info('Existing installed version (%s) satisfies requirement (most up-to-date version is %s)'
                            % (req.satisfied_by.version, applicable_versions[0][1]))
            return None
        if not applicable_versions:
            logger.fatal('Could not find a version that satisfies the requirement %s (from versions: %s)'
                         % (req, ', '.join([version for parsed_version, link, version in found_versions])))
            raise DistributionNotFound('No distributions matching the version for %s' % req)
        if applicable_versions[0][0] is Inf:
            # We have an existing version, and its the best version
            logger.info('Installed version (%s) is most up-to-date (past versions: %s)'
                        % (req.satisfied_by.version, ', '.join([version for link, version in applicable_versions[1:]]) or 'none'))
            return None
        if len(applicable_versions) > 1:
            logger.info('Using version %s (newest of versions: %s)' %
                        (applicable_versions[0][1], ', '.join([version for link, version in applicable_versions])))
        return applicable_versions[0][0]

    def _find_url_name(self, index_url, url_name, req):
        """Finds the true URL name of a package, when the given name isn't quite correct.
        This is usually used to implement case-insensitivity."""
        if not index_url.url.endswith('/'):
            # Vaguely part of the PyPI API... weird but true.
            ## FIXME: bad to modify this?
            index_url.url += '/'
        page = self._get_page(index_url, req)
        if page is None:
            logger.fatal('Cannot fetch index base URL %s' % index_url)
            return
        norm_name = normalize_name(req.url_name)
        for link in page.links:
            base = posixpath.basename(link.path.rstrip('/'))
            if norm_name == normalize_name(base):
                logger.notify('Real name of requirement %s is %s' % (url_name, base))
                return base
        return None

    def _get_pages(self, locations, req):
        """Yields (page, page_url) from the given locations, skipping
        locations that have errors, and adding download/homepage links"""
        pending_queue = Queue()
        for location in locations:
            pending_queue.put(location)
        done = []
        seen = set()
        threads = []
        for i in range(min(10, len(locations))):
            t = threading.Thread(target=self._get_queued_page, args=(req, pending_queue, done, seen))
            t.setDaemon(True)
            threads.append(t)
            t.start()
        for t in threads:
            t.join()
        return done

    _log_lock = threading.Lock()

    def _get_queued_page(self, req, pending_queue, done, seen):
        while 1:
            try:
                location = pending_queue.get(False)
            except QueueEmpty:
                return
            if location in seen:
                continue
            seen.add(location)
            page = self._get_page(location, req)
            if page is None:
                continue
            done.append(page)
            for link in page.rel_links():
                pending_queue.put(link)

    _egg_fragment_re = re.compile(r'#egg=([^&]*)')
    _egg_info_re = re.compile(r'([a-z0-9_.]+)-([a-z0-9_.-]+)', re.I)
    _py_version_re = re.compile(r'-py([123]\.[0-9])$')

    def _sort_links(self, links):
        "Brings links in order, non-egg links first, egg links second"
        eggs, no_eggs = [], []
        for link in links:
            if link.egg_fragment:
                eggs.append(link)
            else:
                no_eggs.append(link)
        return no_eggs + eggs

    def _package_versions(self, links, search_name):
        seen_links = {}
        for link in self._sort_links(links):
            if link.url in seen_links:
                continue
            seen_links[link.url] = None
            if link.egg_fragment:
                egg_info = link.egg_fragment
            else:
                path = link.path
                egg_info, ext = link.splitext()
                if not ext:
                    if link not in self.logged_links:
                        logger.debug('Skipping link %s; not a file' % link)
                        self.logged_links.add(link)
                    continue
                if egg_info.endswith('.tar'):
                    # Special double-extension case:
                    egg_info = egg_info[:-4]
                    ext = '.tar' + ext
                if ext not in ('.tar.gz', '.tar.bz2', '.tar', '.tgz', '.zip'):
                    if link not in self.logged_links:
                        logger.debug('Skipping link %s; unknown archive format: %s' % (link, ext))
                        self.logged_links.add(link)
                    continue
            version = self._egg_info_matches(egg_info, search_name, link)
            if version is None:
                logger.debug('Skipping link %s; wrong project name (not %s)' % (link, search_name))
                continue
            match = self._py_version_re.search(version)
            if match:
                version = version[:match.start()]
                py_version = match.group(1)
                if py_version != sys.version[:3]:
                    logger.debug('Skipping %s because Python version is incorrect' % link)
                    continue
            logger.debug('Found link %s, version: %s' % (link, version))
            yield (pkg_resources.parse_version(version),
                   link,
                   version)

    def _egg_info_matches(self, egg_info, search_name, link):
        match = self._egg_info_re.search(egg_info)
        if not match:
            logger.debug('Could not parse version from link: %s' % link)
            return None
        name = match.group(0).lower()
        # To match the "safe" name that pkg_resources creates:
        name = name.replace('_', '-')
        if name.startswith(search_name.lower()):
            return match.group(0)[len(search_name):].lstrip('-')
        else:
            return None

    def _get_page(self, link, req):
        return HTMLPage.get_page(link, req, cache=self.cache)


class InstallRequirement(object):

    def __init__(self, req, comes_from, source_dir=None, editable=False,
                 url=None, update=True):
        if isinstance(req, basestring):
            req = pkg_resources.Requirement.parse(req)
        self.req = req
        self.comes_from = comes_from
        self.source_dir = source_dir
        self.editable = editable
        self.url = url
        self._egg_info_path = None
        # This holds the pkg_resources.Distribution object if this requirement
        # is already available:
        self.satisfied_by = None
        # This hold the pkg_resources.Distribution object if this requirement
        # conflicts with another installed distribution:
        self.conflicts_with = None
        self._temp_build_dir = None
        self._is_bundle = None
        # True if the editable should be updated:
        self.update = update
        # Set to True after successful installation
        self.install_succeeded = None
        # UninstallPathSet of uninstalled distribution (for possible rollback)
        self.uninstalled = None

    @classmethod
    def from_editable(cls, editable_req, comes_from=None, default_vcs=None):
        name, url = parse_editable(editable_req, default_vcs)
        if url.startswith('file:'):
            source_dir = url_to_filename(url)
        else:
            source_dir = None
        return cls(name, comes_from, source_dir=source_dir, editable=True, url=url)

    @classmethod
    def from_line(cls, name, comes_from=None):
        """Creates an InstallRequirement from a name, which might be a
        requirement, filename, or URL.
        """
        url = None
        name = name.strip()
        req = name
        if is_url(name):
            url = name
            ## FIXME: I think getting the requirement here is a bad idea:
            #req = get_requirement_from_url(url)
            req = None
        elif is_filename(name):
            if not os.path.exists(name):
                logger.warn('Requirement %r looks like a filename, but the file does not exist'
                            % name)
            url = filename_to_url(name)
            #req = get_requirement_from_url(url)
            req = None
        return cls(req, comes_from, url=url)

    def __str__(self):
        if self.req:
            s = str(self.req)
            if self.url:
                s += ' from %s' % self.url
        else:
            s = self.url
        if self.satisfied_by is not None:
            s += ' in %s' % display_path(self.satisfied_by.location)
        if self.comes_from:
            if isinstance(self.comes_from, basestring):
                comes_from = self.comes_from
            else:
                comes_from = self.comes_from.from_path()
            if comes_from:
                s += ' (from %s)' % comes_from
        return s

    def from_path(self):
        if self.req is None:
            return None
        s = str(self.req)
        if self.comes_from:
            if isinstance(self.comes_from, basestring):
                comes_from = self.comes_from
            else:
                comes_from = self.comes_from.from_path()
            if comes_from:
                s += '->' + comes_from
        return s

    def build_location(self, build_dir, unpack=True):
        if self._temp_build_dir is not None:
            return self._temp_build_dir
        if self.req is None:
            self._temp_build_dir = tempfile.mkdtemp('-build', 'pip-')
            self._ideal_build_dir = build_dir
            return self._temp_build_dir
        if self.editable:
            name = self.name.lower()
        else:
            name = self.name
        # FIXME: Is there a better place to create the build_dir? (hg and bzr need this)
        if not os.path.exists(build_dir):
            os.makedirs(build_dir)
        return os.path.join(build_dir, name)

    def correct_build_location(self):
        """If the build location was a temporary directory, this will move it
        to a new more permanent location"""
        if self.source_dir is not None:
            return
        assert self.req is not None
        assert self._temp_build_dir
        old_location = self._temp_build_dir
        new_build_dir = self._ideal_build_dir
        del self._ideal_build_dir
        if self.editable:
            name = self.name.lower()
        else:
            name = self.name
        new_location = os.path.join(new_build_dir, name)
        if not os.path.exists(new_build_dir):
            logger.debug('Creating directory %s' % new_build_dir)
            os.makedirs(new_build_dir)
        if os.path.exists(new_location):
            raise InstallationError(
                'A package already exists in %s; please remove it to continue'
                % display_path(new_location))
        logger.debug('Moving package %s from %s to new location %s'
                     % (self, display_path(old_location), display_path(new_location)))
        shutil.move(old_location, new_location)
        self._temp_build_dir = new_location
        self.source_dir = new_location
        self._egg_info_path = None

    @property
    def name(self):
        if self.req is None:
            return None
        return self.req.project_name

    @property
    def url_name(self):
        if self.req is None:
            return None
        return urllib.quote(self.req.unsafe_name)

    @property
    def setup_py(self):
        return os.path.join(self.source_dir, 'setup.py')

    def run_egg_info(self, force_root_egg_info=False):
        assert self.source_dir
        if self.name:
            logger.notify('Running setup.py egg_info for package %s' % self.name)
        else:
            logger.notify('Running setup.py egg_info for package from %s' % self.url)
        logger.indent += 2
        try:
            script = self._run_setup_py
            script = script.replace('__SETUP_PY__', repr(self.setup_py))
            script = script.replace('__PKG_NAME__', repr(self.name))
            # We can't put the .egg-info files at the root, because then the source code will be mistaken
            # for an installed egg, causing problems
            if self.editable or force_root_egg_info:
                egg_base_option = []
            else:
                egg_info_dir = os.path.join(self.source_dir, 'pip-egg-info')
                if not os.path.exists(egg_info_dir):
                    os.makedirs(egg_info_dir)
                egg_base_option = ['--egg-base', 'pip-egg-info']
            call_subprocess(
                [sys.executable, '-c', script, 'egg_info'] + egg_base_option,
                cwd=self.source_dir, filter_stdout=self._filter_install, show_stdout=False,
                command_level=Logger.VERBOSE_DEBUG,
                command_desc='python setup.py egg_info')
        finally:
            logger.indent -= 2
        if not self.req:
            self.req = pkg_resources.Requirement.parse(self.pkg_info()['Name'])
            self.correct_build_location()

    ## FIXME: This is a lame hack, entirely for PasteScript which has
    ## a self-provided entry point that causes this awkwardness
    _run_setup_py = """
__file__ = __SETUP_PY__
from setuptools.command import egg_info
def replacement_run(self):
    self.mkpath(self.egg_info)
    installer = self.distribution.fetch_build_egg
    for ep in egg_info.iter_entry_points('egg_info.writers'):
        # require=False is the change we're making:
        writer = ep.load(require=False)
        if writer:
            writer(self, ep.name, egg_info.os.path.join(self.egg_info,ep.name))
    self.find_sources()
egg_info.egg_info.run = replacement_run
execfile(__file__)
"""

    def egg_info_data(self, filename):
        if self.satisfied_by is not None:
            if not self.satisfied_by.has_metadata(filename):
                return None
            return self.satisfied_by.get_metadata(filename)
        assert self.source_dir
        filename = self.egg_info_path(filename)
        if not os.path.exists(filename):
            return None
        fp = open(filename, 'r')
        data = fp.read()
        fp.close()
        return data

    def egg_info_path(self, filename):
        if self._egg_info_path is None:
            if self.editable:
                base = self.source_dir
            else:
                base = os.path.join(self.source_dir, 'pip-egg-info')
            filenames = os.listdir(base)
            if self.editable:
                filenames = []
                for root, dirs, files in os.walk(base):
                    for dir in vcs.dirnames:
                        if dir in dirs:
                            dirs.remove(dir)
                    filenames.extend([os.path.join(root, dir)
                                     for dir in dirs])
                filenames = [f for f in filenames if f.endswith('.egg-info')]
            assert filenames, "No files/directories in %s (from %s)" % (base, filename)
            assert len(filenames) == 1, "Unexpected files/directories in %s: %s" % (base, ' '.join(filenames))
            self._egg_info_path = os.path.join(base, filenames[0])
        return os.path.join(self._egg_info_path, filename)

    def egg_info_lines(self, filename):
        data = self.egg_info_data(filename)
        if not data:
            return []
        result = []
        for line in data.splitlines():
            line = line.strip()
            if not line or line.startswith('#'):
                continue
            result.append(line)
        return result

    def pkg_info(self):
        p = FeedParser()
        data = self.egg_info_data('PKG-INFO')
        if not data:
            logger.warn('No PKG-INFO file found in %s' % display_path(self.egg_info_path('PKG-INFO')))
        p.feed(data or '')
        return p.close()

    @property
    def dependency_links(self):
        return self.egg_info_lines('dependency_links.txt')

    _requirements_section_re = re.compile(r'\[(.*?)\]')

    def requirements(self, extras=()):
        in_extra = None
        for line in self.egg_info_lines('requires.txt'):
            match = self._requirements_section_re.match(line)
            if match:
                in_extra = match.group(1)
                continue
            if in_extra and in_extra not in extras:
                # Skip requirement for an extra we aren't requiring
                continue
            yield line

    @property
    def absolute_versions(self):
        for qualifier, version in self.req.specs:
            if qualifier == '==':
                yield version

    @property
    def installed_version(self):
        return self.pkg_info()['version']

    def assert_source_matches_version(self):
        assert self.source_dir
        if self.comes_from is None:
            # We don't check the versions of things explicitly installed.
            # This makes, e.g., "pip Package==dev" possible
            return
        version = self.installed_version
        if version not in self.req:
            logger.fatal(
                'Source in %s has the version %s, which does not match the requirement %s'
                % (display_path(self.source_dir), version, self))
            raise InstallationError(
                'Source in %s has version %s that conflicts with %s'
                % (display_path(self.source_dir), version, self))
        else:
            logger.debug('Source in %s has version %s, which satisfies requirement %s'
                         % (display_path(self.source_dir), version, self))

    def update_editable(self, obtain=True):
        if not self.url:
            logger.info("Cannot update repository at %s; repository location is unknown" % self.source_dir)
            return
        assert self.editable
        assert self.source_dir
        if self.url.startswith('file:'):
            # Static paths don't get updated
            return
        assert '+' in self.url, "bad url: %r" % self.url
        if not self.update:
            return
        vc_type, url = self.url.split('+', 1)
        backend = vcs.get_backend(vc_type)
        if backend:
            vcs_backend = backend(self.url)
            if obtain:
                vcs_backend.obtain(self.source_dir)
            else:
                vcs_backend.export(self.source_dir)
        else:
            assert 0, (
                'Unexpected version control type (in %s): %s'
                % (self.url, vc_type))

    def uninstall(self, auto_confirm=False):
        """
        Uninstall the distribution currently satisfying this requirement.

        Prompts before removing or modifying files unless
        ``auto_confirm`` is True.

        Refuses to delete or modify files outside of ``sys.prefix`` -
        thus uninstallation within a virtual environment can only
        modify that virtual environment, even if the virtualenv is
        linked to global site-packages.

        """
        if not self.check_if_exists():
            raise UninstallationError("Cannot uninstall requirement %s, not installed" % (self.name,))
        dist = self.satisfied_by or self.conflicts_with
        paths_to_remove = UninstallPathSet(dist, sys.prefix)
        if not paths_to_remove.can_uninstall():
            return

        pip_egg_info_path = os.path.join(dist.location,
                                         dist.egg_name()) + '.egg-info'
        easy_install_egg = dist.egg_name() + '.egg'
        # This won't find a globally-installed develop egg if
        # we're in a virtualenv (lib_py is based on sys.prefix).
        # (There doesn't seem to be any metadata in the
        # Distribution object for a develop egg that points back
        # to its .egg-link and easy-install.pth files).  That's
        # OK, because we restrict ourselves to making changes
        # within sys.prefix anyway.
        develop_egg_link = os.path.join(lib_py, 'site-packages',
                                        dist.project_name) + '.egg-link'
        if os.path.exists(pip_egg_info_path):
            # package installed by pip
            paths_to_remove.add(pip_egg_info_path)
            if dist.has_metadata('installed-files.txt'):
                for installed_file in dist.get_metadata('installed-files.txt').splitlines():
                    path = os.path.normpath(os.path.join(pip_egg_info_path, installed_file))
                    if os.path.exists(path):
                        paths_to_remove.add(path)
            if dist.has_metadata('top_level.txt'):
                for top_level_pkg in [p for p
                                      in dist.get_metadata('top_level.txt').splitlines()
                                      if p]:
                    path = os.path.join(dist.location, top_level_pkg)
                    if os.path.exists(path):
                        paths_to_remove.add(path)
                    elif os.path.exists(path + '.py'):
                        paths_to_remove.add(path + '.py')
                        if os.path.exists(path + '.pyc'):
                            paths_to_remove.add(path + '.pyc')

        elif dist.location.endswith(easy_install_egg):
            # package installed by easy_install
            paths_to_remove.add(dist.location)
            easy_install_pth = os.path.join(os.path.dirname(dist.location),
                                            'easy-install.pth')
            paths_to_remove.add_pth(easy_install_pth, './' + easy_install_egg)

        elif os.path.isfile(develop_egg_link):
            # develop egg
            fh = open(develop_egg_link, 'r')
            link_pointer = os.path.normcase(fh.readline().strip())
            fh.close()
            assert (link_pointer == dist.location), 'Egg-link %s does not match installed location of %s (at %s)' % (link_pointer, self.name, dist.location)
            paths_to_remove.add(develop_egg_link)
            easy_install_pth = os.path.join(os.path.dirname(develop_egg_link),
                                            'easy-install.pth')
            paths_to_remove.add_pth(easy_install_pth, dist.location)

        # find distutils scripts= scripts
        if dist.has_metadata('scripts') and dist.metadata_isdir('scripts'):
            for script in dist.metadata_listdir('scripts'):
                paths_to_remove.add(os.path.join(bin_py, script))
                if sys.platform == 'win32':
                    paths_to_remove.add(os.path.join(bin_py, script) + '.bat')

        # find console_scripts
        if dist.has_metadata('entry_points.txt'):
            config = ConfigParser.SafeConfigParser()
            config.readfp(FakeFile(dist.get_metadata_lines('entry_points.txt')))
            for name, value in config.items('console_scripts'):
                paths_to_remove.add(os.path.join(bin_py, name))
                if sys.platform == 'win32':
                    paths_to_remove.add(os.path.join(bin_py, name) + '.exe')
                    paths_to_remove.add(os.path.join(bin_py, name) + '-script.py')

        paths_to_remove.remove(auto_confirm)
        self.uninstalled = paths_to_remove

    def rollback_uninstall(self):
        if self.uninstalled:
            self.uninstalled.rollback()
        else:
            logger.error("Can't rollback %s, nothing uninstalled."
                         % (self.project_name,))

    def archive(self, build_dir):
        assert self.source_dir
        create_archive = True
        archive_name = '%s-%s.zip' % (self.name, self.installed_version)
        archive_path = os.path.join(build_dir, archive_name)
        if os.path.exists(archive_path):
            response = ask('The file %s exists. (i)gnore, (w)ipe, (b)ackup '
                           % display_path(archive_path), ('i', 'w', 'b'))
            if response == 'i':
                create_archive = False
            elif response == 'w':
                logger.warn('Deleting %s' % display_path(archive_path))
                os.remove(archive_path)
            elif response == 'b':
                dest_file = backup_dir(archive_path)
                logger.warn('Backing up %s to %s'
                            % (display_path(archive_path), display_path(dest_file)))
                shutil.move(archive_path, dest_file)
        if create_archive:
            zip = zipfile.ZipFile(archive_path, 'w', zipfile.ZIP_DEFLATED)
            dir = os.path.normcase(os.path.abspath(self.source_dir))
            for dirpath, dirnames, filenames in os.walk(dir):
                if 'pip-egg-info' in dirnames:
                    dirnames.remove('pip-egg-info')
                for dirname in dirnames:
                    dirname = os.path.join(dirpath, dirname)
                    name = self._clean_zip_name(dirname, dir)
                    zipdir = zipfile.ZipInfo(self.name + '/' + name + '/')
                    zipdir.external_attr = 0755 << 16L
                    zip.writestr(zipdir, '')
                for filename in filenames:
                    if filename == 'pip-delete-this-directory.txt':
                        continue
                    filename = os.path.join(dirpath, filename)
                    name = self._clean_zip_name(filename, dir)
                    zip.write(filename, self.name + '/' + name)
            zip.close()
            logger.indent -= 2
            logger.notify('Saved %s' % display_path(archive_path))

    def _clean_zip_name(self, name, prefix):
        assert name.startswith(prefix+'/'), (
            "name %r doesn't start with prefix %r" % (name, prefix))
        name = name[len(prefix)+1:]
        name = name.replace(os.path.sep, '/')
        return name

    def install(self, install_options):
        if self.editable:
            self.install_editable()
            return
        temp_location = tempfile.mkdtemp('-record', 'pip-')
        record_filename = os.path.join(temp_location, 'install-record.txt')
        ## FIXME: I'm not sure if this is a reasonable location; probably not
        ## but we can't put it in the default location, as that is a virtualenv symlink that isn't writable
        header_dir = os.path.join(os.path.dirname(os.path.dirname(self.source_dir)), 'lib', 'include')
        logger.notify('Running setup.py install for %s' % self.name)
        logger.indent += 2
        try:
            call_subprocess(
                [sys.executable, '-c',
                 "import setuptools; __file__=%r; execfile(%r)" % (self.setup_py, self.setup_py),
                 'install', '--single-version-externally-managed', '--record', record_filename,
                 '--install-headers', header_dir] + install_options,
                cwd=self.source_dir, filter_stdout=self._filter_install, show_stdout=False)
        finally:
            logger.indent -= 2
        self.install_succeeded = True
        f = open(record_filename)
        for line in f:
            line = line.strip()
            if line.endswith('.egg-info'):
                egg_info_dir = line
                break
        else:
            logger.warn('Could not find .egg-info directory in install record for %s' % self)
            ## FIXME: put the record somewhere
            return
        f.close()
        new_lines = []
        f = open(record_filename)
        for line in f:
            filename = line.strip()
            if os.path.isdir(filename):
                filename += os.path.sep
            new_lines.append(make_path_relative(filename, egg_info_dir))
        f.close()
        f = open(os.path.join(egg_info_dir, 'installed-files.txt'), 'w')
        f.write('\n'.join(new_lines)+'\n')
        f.close()

    def remove_temporary_source(self):
        """Remove the source files from this requirement, if they are marked
        for deletion"""
        if self.is_bundle or os.path.exists(self.delete_marker_filename):
            logger.info('Removing source in %s' % self.source_dir)
            if self.source_dir:
                shutil.rmtree(self.source_dir, ignore_errors=True, onerror=rmtree_errorhandler)
            self.source_dir = None
            if self._temp_build_dir and os.path.exists(self._temp_build_dir):
                shutil.rmtree(self._temp_build_dir, ignore_errors=True, onerror=rmtree_errorhandler)
            self._temp_build_dir = None

    def install_editable(self):
        logger.notify('Running setup.py develop for %s' % self.name)
        logger.indent += 2
        try:
            ## FIXME: should we do --install-headers here too?
            call_subprocess(
                [sys.executable, '-c',
                 "import setuptools; __file__=%r; execfile(%r)" % (self.setup_py, self.setup_py),
                 'develop', '--no-deps'], cwd=self.source_dir, filter_stdout=self._filter_install,
                show_stdout=False)
        finally:
            logger.indent -= 2
        self.install_succeeded = True

    def _filter_install(self, line):
        level = Logger.NOTIFY
        for regex in [r'^running .*', r'^writing .*', '^creating .*', '^[Cc]opying .*',
                      r'^reading .*', r"^removing .*\.egg-info' \(and everything under it\)$",
                      r'^byte-compiling ',
                      # Not sure what this warning is, but it seems harmless:
                      r"^warning: manifest_maker: standard file '-c' not found$"]:
            if re.search(regex, line.strip()):
                level = Logger.INFO
                break
        return (level, line)

    def check_if_exists(self):
        """Find an installed distribution that satisfies or conflicts
        with this requirement, and set self.satisfied_by or
        self.conflicts_with appropriately."""
        if self.req is None:
            return False
        try:
            self.satisfied_by = pkg_resources.get_distribution(self.req)
        except pkg_resources.DistributionNotFound:
            return False
        except pkg_resources.VersionConflict:
            self.conflicts_with = pkg_resources.get_distribution(self.req.project_name)
        return True

    @property
    def is_bundle(self):
        if self._is_bundle is not None:
            return self._is_bundle
        base = self._temp_build_dir
        if not base:
            ## FIXME: this doesn't seem right:
            return False
        self._is_bundle = (os.path.exists(os.path.join(base, 'pip-manifest.txt'))
                           or os.path.exists(os.path.join(base, 'pyinstall-manifest.txt')))
        return self._is_bundle

    def bundle_requirements(self):
        for dest_dir in self._bundle_editable_dirs:
            package = os.path.basename(dest_dir)
            ## FIXME: svnism:
            for vcs_backend in vcs.backends:
                url = rev = None
                vcs_bundle_file = os.path.join(
                    dest_dir, vcs_backend.bundle_file)
                if os.path.exists(vcs_bundle_file):
                    vc_type = vcs_backend.name
                    fp = open(vcs_bundle_file)
                    content = fp.read()
                    fp.close()
                    url, rev = vcs_backend().parse_vcs_bundle_file(content)
                    break
            if url:
                url = '%s+%s@%s' % (vc_type, url, rev)
            else:
                url = None
            yield InstallRequirement(
                package, self, editable=True, url=url,
                update=False, source_dir=dest_dir)
        for dest_dir in self._bundle_build_dirs:
            package = os.path.basename(dest_dir)
            yield InstallRequirement(
                package, self,
                source_dir=dest_dir)

    def move_bundle_files(self, dest_build_dir, dest_src_dir):
        base = self._temp_build_dir
        assert base
        src_dir = os.path.join(base, 'src')
        build_dir = os.path.join(base, 'build')
        bundle_build_dirs = []
        bundle_editable_dirs = []
        for source_dir, dest_dir, dir_collection in [
            (src_dir, dest_src_dir, bundle_editable_dirs),
            (build_dir, dest_build_dir, bundle_build_dirs)]:
            if os.path.exists(source_dir):
                for dirname in os.listdir(source_dir):
                    dest = os.path.join(dest_dir, dirname)
                    dir_collection.append(dest)
                    if os.path.exists(dest):
                        logger.warn('The directory %s (containing package %s) already exists; cannot move source from bundle %s'
                                    % (dest, dirname, self))
                        continue
                    if not os.path.exists(dest_dir):
                        logger.info('Creating directory %s' % dest_dir)
                        os.makedirs(dest_dir)
                    shutil.move(os.path.join(source_dir, dirname), dest)
                if not os.listdir(source_dir):
                    os.rmdir(source_dir)
        self._temp_build_dir = None
        self._bundle_build_dirs = bundle_build_dirs
        self._bundle_editable_dirs = bundle_editable_dirs

    @property
    def delete_marker_filename(self):
        assert self.source_dir
        return os.path.join(self.source_dir, 'pip-delete-this-directory.txt')

DELETE_MARKER_MESSAGE = '''\
This file is placed here by pip to indicate the source was put
here by pip.

Once this package is successfully installed this source code will be
deleted (unless you remove this file).
'''

class RequirementSet(object):

    def __init__(self, build_dir, src_dir, download_dir, download_cache=None,
                 upgrade=False, ignore_installed=False,
                 ignore_dependencies=False):
        self.build_dir = build_dir
        self.src_dir = src_dir
        self.download_dir = download_dir
        self.download_cache = download_cache
        self.upgrade = upgrade
        self.ignore_installed = ignore_installed
        self.requirements = {}
        # Mapping of alias: real_name
        self.requirement_aliases = {}
        self.unnamed_requirements = []
        self.ignore_dependencies = ignore_dependencies
        self.successfully_downloaded = []
        self.successfully_installed = []

    def __str__(self):
        reqs = [req for req in self.requirements.values()
                if not req.comes_from]
        reqs.sort(key=lambda req: req.name.lower())
        return ' '.join([str(req.req) for req in reqs])

    def add_requirement(self, install_req):
        name = install_req.name
        if not name:
            self.unnamed_requirements.append(install_req)
        else:
            if self.has_requirement(name):
                raise InstallationError(
                    'Double requirement given: %s (aready in %s, name=%r)'
                    % (install_req, self.get_requirement(name), name))
            self.requirements[name] = install_req
            ## FIXME: what about other normalizations?  E.g., _ vs. -?
            if name.lower() != name:
                self.requirement_aliases[name.lower()] = name

    def has_requirement(self, project_name):
        for name in project_name, project_name.lower():
            if name in self.requirements or name in self.requirement_aliases:
                return True
        return False

    @property
    def is_download(self):
        if self.download_dir:
            self.download_dir = os.path.expanduser(self.download_dir)
            if os.path.exists(self.download_dir):
                return True
            else:
                logger.fatal('Could not find download directory')
                raise InstallationError(
                    "Could not find or access download directory '%s'"
                    % display_path(self.download_dir))
        return False

    def get_requirement(self, project_name):
        for name in project_name, project_name.lower():
            if name in self.requirements:
                return self.requirements[name]
            if name in self.requirement_aliases:
                return self.requirements[self.requirement_aliases[name]]
        raise KeyError("No project with the name %r" % project_name)

    def uninstall(self, auto_confirm=False):
        for req in self.requirements.values():
            req.uninstall(auto_confirm=auto_confirm)

    def install_files(self, finder, force_root_egg_info=False):
        unnamed = list(self.unnamed_requirements)
        reqs = self.requirements.values()
        while reqs or unnamed:
            if unnamed:
                req_to_install = unnamed.pop(0)
            else:
                req_to_install = reqs.pop(0)
            install = True
            if not self.ignore_installed and not req_to_install.editable:
                req_to_install.check_if_exists()
                if req_to_install.satisfied_by:
                    if self.upgrade:
                        req_to_install.conflicts_with = req_to_install.satisfied_by
                        req_to_install.satisfied_by = None
                    else:
                        install = False
                if req_to_install.satisfied_by:
                    logger.notify('Requirement already satisfied '
                                  '(use --upgrade to upgrade): %s'
                                  % req_to_install)
            if req_to_install.editable:
                logger.notify('Obtaining %s' % req_to_install)
            elif install:
                if req_to_install.url and req_to_install.url.lower().startswith('file:'):
                    logger.notify('Unpacking %s' % display_path(url_to_filename(req_to_install.url)))
                else:
                    logger.notify('Downloading/unpacking %s' % req_to_install)
            logger.indent += 2
            is_bundle = False
            try:
                if req_to_install.editable:
                    if req_to_install.source_dir is None:
                        location = req_to_install.build_location(self.src_dir)
                        req_to_install.source_dir = location
                    else:
                        location = req_to_install.source_dir
                    if not os.path.exists(self.build_dir):
                        os.makedirs(self.build_dir)
                    req_to_install.update_editable(not self.is_download)
                    if self.is_download:
                        req_to_install.run_egg_info()
                        req_to_install.archive(self.download_dir)
                    else:
                        req_to_install.run_egg_info()
                elif install:
                    location = req_to_install.build_location(self.build_dir, not self.is_download)
                    ## FIXME: is the existance of the checkout good enough to use it?  I don't think so.
                    unpack = True
                    if not os.path.exists(os.path.join(location, 'setup.py')):
                        ## FIXME: this won't upgrade when there's an existing package unpacked in `location`
                        if req_to_install.url is None:
                            url = finder.find_requirement(req_to_install, upgrade=self.upgrade)
                        else:
                            ## FIXME: should req_to_install.url already be a link?
                            url = Link(req_to_install.url)
                            assert url
                        if url:
                            try:
                                self.unpack_url(url, location, self.is_download)
                            except urllib2.HTTPError, e:
                                logger.fatal('Could not install requirement %s because of error %s'
                                             % (req_to_install, e))
                                raise InstallationError(
                                    'Could not install requirement %s because of HTTP error %s for URL %s'
                                    % (req_to_install, e, url))
                        else:
                            unpack = False
                    if unpack:
                        is_bundle = req_to_install.is_bundle
                        url = None
                        if is_bundle:
                            req_to_install.move_bundle_files(self.build_dir, self.src_dir)
                            for subreq in req_to_install.bundle_requirements():
                                reqs.append(subreq)
                                self.add_requirement(subreq)
                        elif self.is_download:
                            req_to_install.source_dir = location
                            if url and url.scheme in vcs.all_schemes:
                                req_to_install.run_egg_info()
                                req_to_install.archive(self.download_dir)
                        else:
                            req_to_install.source_dir = location
                            req_to_install.run_egg_info()
                            if force_root_egg_info:
                                # We need to run this to make sure that the .egg-info/
                                # directory is created for packing in the bundle
                                req_to_install.run_egg_info(force_root_egg_info=True)
                            req_to_install.assert_source_matches_version()
                            f = open(req_to_install.delete_marker_filename, 'w')
                            f.write(DELETE_MARKER_MESSAGE)
                            f.close()
                if not is_bundle and not self.is_download:
                    ## FIXME: shouldn't be globally added:
                    finder.add_dependency_links(req_to_install.dependency_links)
                    ## FIXME: add extras in here:
                    if not self.ignore_dependencies:
                        for req in req_to_install.requirements():
                            try:
                                name = pkg_resources.Requirement.parse(req).project_name
                            except ValueError, e:
                                ## FIXME: proper warning
                                logger.error('Invalid requirement: %r (%s) in requirement %s' % (req, e, req_to_install))
                                continue
                            if self.has_requirement(name):
                                ## FIXME: check for conflict
                                continue
                            subreq = InstallRequirement(req, req_to_install)
                            reqs.append(subreq)
                            self.add_requirement(subreq)
                    if req_to_install.name not in self.requirements:
                        self.requirements[req_to_install.name] = req_to_install
                else:
                    req_to_install.remove_temporary_source()
                if install:
                    self.successfully_downloaded.append(req_to_install)
            finally:
                logger.indent -= 2

    def unpack_url(self, link, location, only_download=False):
        if only_download:
            location = self.download_dir
        for backend in vcs.backends:
            if link.scheme in backend.schemes:
                vcs_backend = backend(link.url)
                if only_download:
                    vcs_backend.export(location)
                else:
                    vcs_backend.unpack(location)
                return
        dir = tempfile.mkdtemp()
        if link.url.lower().startswith('file:'):
            source = url_to_filename(link.url)
            content_type = mimetypes.guess_type(source)
            self.unpack_file(source, location, content_type, link)
            return
        md5_hash = link.md5_hash
        target_url = link.url.split('#', 1)[0]
        target_file = None
        if self.download_cache:
            target_file = os.path.join(self.download_cache,
                                       urllib.quote(target_url, ''))
        if (target_file and os.path.exists(target_file)
            and os.path.exists(target_file+'.content-type')):
            fp = open(target_file+'.content-type')
            content_type = fp.read().strip()
            fp.close()
            if md5_hash:
                download_hash = md5()
                fp = open(target_file, 'rb')
                while 1:
                    chunk = fp.read(4096)
                    if not chunk:
                        break
                    download_hash.update(chunk)
                fp.close()
            temp_location = target_file
            logger.notify('Using download cache from %s' % target_file)
        else:
            try:
                resp = urllib2.urlopen(target_url)
            except urllib2.HTTPError, e:
                logger.fatal("HTTP error %s while getting %s" % (e.code, link))
                raise
            except IOError, e:
                # Typically an FTP error
                logger.fatal("Error %s while getting %s" % (e, link))
                raise
            content_type = resp.info()['content-type']
            filename = link.filename
            ext = splitext(filename)[1]
            if not ext:
                ext = mimetypes.guess_extension(content_type)
                if ext:
                    filename += ext
            if not ext and link.url != resp.geturl():
                ext = os.path.splitext(resp.geturl())[1]
                if ext:
                    filename += ext
            temp_location = os.path.join(dir, filename)
            fp = open(temp_location, 'wb')
            if md5_hash:
                download_hash = md5()
            try:
                total_length = int(resp.info()['content-length'])
            except (ValueError, KeyError):
                total_length = 0
            downloaded = 0
            show_progress = total_length > 40*1000 or not total_length
            show_url = link.show_url
            try:
                if show_progress:
                    ## FIXME: the URL can get really long in this message:
                    if total_length:
                        logger.start_progress('Downloading %s (%s): ' % (show_url, format_size(total_length)))
                    else:
                        logger.start_progress('Downloading %s (unknown size): ' % show_url)
                else:
                    logger.notify('Downloading %s' % show_url)
                logger.debug('Downloading from URL %s' % link)
                while 1:
                    chunk = resp.read(4096)
                    if not chunk:
                        break
                    downloaded += len(chunk)
                    if show_progress:
                        if not total_length:
                            logger.show_progress('%s' % format_size(downloaded))
                        else:
                            logger.show_progress('%3i%%  %s' % (100*downloaded/total_length, format_size(downloaded)))
                    if md5_hash:
                        download_hash.update(chunk)
                    fp.write(chunk)
                fp.close()
            finally:
                if show_progress:
                    logger.end_progress('%s downloaded' % format_size(downloaded))
        if md5_hash:
            download_hash = download_hash.hexdigest()
            if download_hash != md5_hash:
                logger.fatal("MD5 hash of the package %s (%s) doesn't match the expected hash %s!"
                             % (link, download_hash, md5_hash))
                raise InstallationError('Bad MD5 hash for package %s' % link)
        if only_download:
            self.copy_file(temp_location, location, content_type, link)
        else:
            self.unpack_file(temp_location, location, content_type, link)
        if target_file and target_file != temp_location:
            logger.notify('Storing download in cache at %s' % display_path(target_file))
            shutil.copyfile(temp_location, target_file)
            fp = open(target_file+'.content-type', 'w')
            fp.write(content_type)
            fp.close()
            os.unlink(temp_location)
        if target_file is None:
            os.unlink(temp_location)

    def copy_file(self, filename, location, content_type, link):
        copy = True
        download_location = os.path.join(location, link.filename)
        if os.path.exists(download_location):
            response = ask('The file %s exists. (i)gnore, (w)ipe, (b)ackup '
                           % display_path(download_location), ('i', 'w', 'b'))
            if response == 'i':
                copy = False
            elif response == 'w':
                logger.warn('Deleting %s' % display_path(download_location))
                os.remove(download_location)
            elif response == 'b':
                dest_file = backup_dir(download_location)
                logger.warn('Backing up %s to %s'
                            % (display_path(download_location), display_path(dest_file)))
                shutil.move(download_location, dest_file)
        if copy:
            shutil.copy(filename, download_location)
            logger.indent -= 2
            logger.notify('Saved %s' % display_path(download_location))

    def unpack_file(self, filename, location, content_type, link):
        if (content_type == 'application/zip'
            or filename.endswith('.zip')
            or filename.endswith('.pybundle')
            or zipfile.is_zipfile(filename)):
            self.unzip_file(filename, location, flatten=not filename.endswith('.pybundle'))
        elif (content_type == 'application/x-gzip'
              or tarfile.is_tarfile(filename)
              or splitext(filename)[1].lower() in ('.tar', '.tar.gz', '.tar.bz2', '.tgz')):
            self.untar_file(filename, location)
        elif (content_type.startswith('text/html')
              and is_svn_page(file_contents(filename))):
            # We don't really care about this
            Subversion('svn+' + link.url).unpack(location)
        else:
            ## FIXME: handle?
            ## FIXME: magic signatures?
            logger.fatal('Cannot unpack file %s (downloaded from %s, content-type: %s); cannot detect archive format'
                         % (filename, location, content_type))
            raise InstallationError('Cannot determine archive format of %s' % location)

    def unzip_file(self, filename, location, flatten=True):
        """Unzip the file (zip file located at filename) to the destination
        location"""
        if not os.path.exists(location):
            os.makedirs(location)
        zipfp = open(filename, 'rb')
        try:
            zip = zipfile.ZipFile(zipfp)
            leading = has_leading_dir(zip.namelist()) and flatten
            for name in zip.namelist():
                data = zip.read(name)
                fn = name
                if leading:
                    fn = split_leading_dir(name)[1]
                fn = os.path.join(location, fn)
                dir = os.path.dirname(fn)
                if not os.path.exists(dir):
                    os.makedirs(dir)
                if fn.endswith('/') or fn.endswith('\\'):
                    # A directory
                    if not os.path.exists(fn):
                        os.makedirs(fn)
                else:
                    fp = open(fn, 'wb')
                    try:
                        fp.write(data)
                    finally:
                        fp.close()
        finally:
            zipfp.close()

    def untar_file(self, filename, location):
        """Untar the file (tar file located at filename) to the destination location"""
        if not os.path.exists(location):
            os.makedirs(location)
        if filename.lower().endswith('.gz') or filename.lower().endswith('.tgz'):
            mode = 'r:gz'
        elif filename.lower().endswith('.bz2'):
            mode = 'r:bz2'
        elif filename.lower().endswith('.tar'):
            mode = 'r'
        else:
            logger.warn('Cannot determine compression type for file %s' % filename)
            mode = 'r:*'
        tar = tarfile.open(filename, mode)
        try:
            leading = has_leading_dir([member.name for member in tar.getmembers()])
            for member in tar.getmembers():
                fn = member.name
                if leading:
                    fn = split_leading_dir(fn)[1]
                path = os.path.join(location, fn)
                if member.isdir():
                    if not os.path.exists(path):
                        os.makedirs(path)
                else:
                    try:
                        fp = tar.extractfile(member)
                    except (KeyError, AttributeError), e:
                        # Some corrupt tar files seem to produce this
                        # (specifically bad symlinks)
                        logger.warn(
                            'In the tar file %s the member %s is invalid: %s'
                            % (filename, member.name, e))
                        continue
                    if not os.path.exists(os.path.dirname(path)):
                        os.makedirs(os.path.dirname(path))
                    destfp = open(path, 'wb')
                    try:
                        shutil.copyfileobj(fp, destfp)
                    finally:
                        destfp.close()
                    fp.close()
        finally:
            tar.close()

    def install(self, install_options):
        """Install everything in this set (after having downloaded and unpacked the packages)"""
        to_install = sorted([r for r in self.requirements.values()
                             if self.upgrade or not r.satisfied_by],
                            key=lambda p: p.name.lower())
        if to_install:
            logger.notify('Installing collected packages: %s' % (', '.join([req.name for req in to_install])))
        logger.indent += 2
        try:
            for requirement in to_install:
                if requirement.conflicts_with:
                    logger.notify('Found existing installation: %s'
                                  % requirement.conflicts_with)
                    logger.indent += 2
                    try:
                        requirement.uninstall(auto_confirm=True)
                    finally:
                        logger.indent -= 2
                try:
                    requirement.install(install_options)
                except:
                    # if install did not succeed, rollback previous uninstall
                    if requirement.conflicts_with and not requirement.install_succeeded:
                        requirement.rollback_uninstall()
                    raise
                requirement.remove_temporary_source()
        finally:
            logger.indent -= 2
        self.successfully_installed = to_install

    def create_bundle(self, bundle_filename):
        ## FIXME: can't decide which is better; zip is easier to read
        ## random files from, but tar.bz2 is smaller and not as lame a
        ## format.

        ## FIXME: this file should really include a manifest of the
        ## packages, maybe some other metadata files.  It would make
        ## it easier to detect as well.
        zip = zipfile.ZipFile(bundle_filename, 'w', zipfile.ZIP_DEFLATED)
        vcs_dirs = []
        for dir, basename in (self.build_dir, 'build'), (self.src_dir, 'src'):
            dir = os.path.normcase(os.path.abspath(dir))
            for dirpath, dirnames, filenames in os.walk(dir):
                for backend in vcs.backends:
                    vcs_backend = backend()
                    vcs_url = vcs_rev = None
                    if vcs_backend.dirname in dirnames:
                        for vcs_dir in vcs_dirs:
                            if dirpath.startswith(vcs_dir):
                                # vcs bundle file already in parent directory
                                break
                        else:
                            vcs_url, vcs_rev = vcs_backend.get_info(
                                os.path.join(dir, dirpath))
                            vcs_dirs.append(dirpath)
                        vcs_bundle_file = vcs_backend.bundle_file
                        vcs_guide = vcs_backend.guide % {'url': vcs_url,
                                                         'rev': vcs_rev}
                        dirnames.remove(vcs_backend.dirname)
                        break
                if 'pip-egg-info' in dirnames:
                    dirnames.remove('pip-egg-info')
                for dirname in dirnames:
                    dirname = os.path.join(dirpath, dirname)
                    name = self._clean_zip_name(dirname, dir)
                    zip.writestr(basename + '/' + name + '/', '')
                for filename in filenames:
                    if filename == 'pip-delete-this-directory.txt':
                        continue
                    filename = os.path.join(dirpath, filename)
                    name = self._clean_zip_name(filename, dir)
                    zip.write(filename, basename + '/' + name)
                if vcs_url:
                    name = os.path.join(dirpath, vcs_bundle_file)
                    name = self._clean_zip_name(name, dir)
                    zip.writestr(basename + '/' + name, vcs_guide)

        zip.writestr('pip-manifest.txt', self.bundle_requirements())
        zip.close()
        # Unlike installation, this will always delete the build directories
        logger.info('Removing temporary build dir %s and source dir %s'
                    % (self.build_dir, self.src_dir))
        for dir in self.build_dir, self.src_dir:
            if os.path.exists(dir):
                shutil.rmtree(dir)


    BUNDLE_HEADER = '''\
# This is a pip bundle file, that contains many source packages
# that can be installed as a group.  You can install this like:
#     pip this_file.zip
# The rest of the file contains a list of all the packages included:
'''

    def bundle_requirements(self):
        parts = [self.BUNDLE_HEADER]
        for req in sorted(
            [req for req in self.requirements.values()
             if not req.comes_from],
            key=lambda x: x.name):
            parts.append('%s==%s\n' % (req.name, req.installed_version))
        parts.append('# These packages were installed to satisfy the above requirements:\n')
        for req in sorted(
            [req for req in self.requirements.values()
             if req.comes_from],
            key=lambda x: x.name):
            parts.append('%s==%s\n' % (req.name, req.installed_version))
        ## FIXME: should we do something with self.unnamed_requirements?
        return ''.join(parts)

    def _clean_zip_name(self, name, prefix):
        assert name.startswith(prefix+'/'), (
            "name %r doesn't start with prefix %r" % (name, prefix))
        name = name[len(prefix)+1:]
        name = name.replace(os.path.sep, '/')
        return name

class HTMLPage(object):
    """Represents one page, along with its URL"""

    ## FIXME: these regexes are horrible hacks:
    _homepage_re = re.compile(r'<th>\s*home\s*page', re.I)
    _download_re = re.compile(r'<th>\s*download\s+url', re.I)
    ## These aren't so aweful:
    _rel_re = re.compile("""<[^>]*\srel\s*=\s*['"]?([^'">]+)[^>]*>""", re.I)
    _href_re = re.compile('href=(?:"([^"]*)"|\'([^\']*)\'|([^>\\s\\n]*))', re.I|re.S)
    _base_re = re.compile(r"""<base\s+href\s*=\s*['"]?([^'">]+)""", re.I)

    def __init__(self, content, url, headers=None):
        self.content = content
        self.url = url
        self.headers = headers

    def __str__(self):
        return self.url

    @classmethod
    def get_page(cls, link, req, cache=None, skip_archives=True):
        url = link.url
        url = url.split('#', 1)[0]
        if cache.too_many_failures(url):
            return None
        if url.lower().startswith('svn'):
            logger.debug('Cannot look at svn URL %s' % link)
            return None
        if cache is not None:
            inst = cache.get_page(url)
            if inst is not None:
                return inst
        try:
            if skip_archives:
                if cache is not None:
                    if cache.is_archive(url):
                        return None
                filename = link.filename
                for bad_ext in ['.tar', '.tar.gz', '.tar.bz2', '.tgz', '.zip']:
                    if filename.endswith(bad_ext):
                        content_type = cls._get_content_type(url)
                        if content_type.lower().startswith('text/html'):
                            break
                        else:
                            logger.debug('Skipping page %s because of Content-Type: %s' % (link, content_type))
                            if cache is not None:
                                cache.set_is_archive(url)
                            return None
            logger.debug('Getting page %s' % url)
            resp = urllib2.urlopen(url)
            real_url = resp.geturl()
            headers = resp.info()
            inst = cls(resp.read(), real_url, headers)
        except (urllib2.HTTPError, urllib2.URLError, socket.timeout, socket.error), e:
            desc = str(e)
            if isinstance(e, socket.timeout):
                log_meth = logger.info
                level =1
                desc = 'timed out'
            elif isinstance(e, urllib2.URLError):
                log_meth = logger.info
                if hasattr(e, 'reason') and isinstance(e.reason, socket.timeout):
                    desc = 'timed out'
                    level = 1
                else:
                    level = 2
            elif isinstance(e, urllib2.HTTPError) and e.code == 404:
                ## FIXME: notify?
                log_meth = logger.info
                level = 2
            else:
                log_meth = logger.info
                level = 1
            log_meth('Could not fetch URL %s: %s' % (link, desc))
            log_meth('Will skip URL %s when looking for download links for %s' % (link.url, req))
            if cache is not None:
                cache.add_page_failure(url, level)
            return None
        if cache is not None:
            cache.add_page([url, real_url], inst)
        return inst

    @staticmethod
    def _get_content_type(url):
        """Get the Content-Type of the given url, using a HEAD request"""
        scheme, netloc, path, query, fragment = urlparse.urlsplit(url)
        if scheme == 'http':
            ConnClass = httplib.HTTPConnection
        elif scheme == 'https':
            ConnClass = httplib.HTTPSConnection
        else:
            ## FIXME: some warning or something?
            ## assertion error?
            return ''
        if query:
            path += '?' + query
        conn = ConnClass(netloc)
        try:
            conn.request('HEAD', path, headers={'Host': netloc})
            resp = conn.getresponse()
            if resp.status != 200:
                ## FIXME: doesn't handle redirects
                return ''
            return resp.getheader('Content-Type') or ''
        finally:
            conn.close()

    @property
    def base_url(self):
        if not hasattr(self, "_base_url"):
            match = self._base_re.search(self.content)
            if match:
                self._base_url = match.group(1)
            else:
                self._base_url = self.url
        return self._base_url

    @property
    def links(self):
        """Yields all links in the page"""
        for match in self._href_re.finditer(self.content):
            url = match.group(1) or match.group(2) or match.group(3)
            url = self.clean_link(urlparse.urljoin(self.base_url, url))
            yield Link(url, self)

    def rel_links(self):
        for url in self.explicit_rel_links():
            yield url
        for url in self.scraped_rel_links():
            yield url

    def explicit_rel_links(self, rels=('homepage', 'download')):
        """Yields all links with the given relations"""
        for match in self._rel_re.finditer(self.content):
            found_rels = match.group(1).lower().split()
            for rel in rels:
                if rel in found_rels:
                    break
            else:
                continue
            match = self._href_re.search(match.group(0))
            if not match:
                continue
            url = match.group(1) or match.group(2) or match.group(3)
            url = self.clean_link(urlparse.urljoin(self.base_url, url))
            yield Link(url, self)

    def scraped_rel_links(self):
        for regex in (self._homepage_re, self._download_re):
            match = regex.search(self.content)
            if not match:
                continue
            href_match = self._href_re.search(self.content, pos=match.end())
            if not href_match:
                continue
            url = match.group(1) or match.group(2) or match.group(3)
            if not url:
                continue
            url = self.clean_link(urlparse.urljoin(self.base_url, url))
            yield Link(url, self)

    _clean_re = re.compile(r'[^a-z0-9$&+,/:;=?@.#%_\\|-]', re.I)

    def clean_link(self, url):
        """Makes sure a link is fully encoded.  That is, if a ' ' shows up in
        the link, it will be rewritten to %20 (while not over-quoting
        % or other characters)."""
        return self._clean_re.sub(
            lambda match: '%%%2x' % ord(match.group(0)), url)

class PageCache(object):
    """Cache of HTML pages"""

    failure_limit = 3

    def __init__(self):
        self._failures = {}
        self._pages = {}
        self._archives = {}

    def too_many_failures(self, url):
        return self._failures.get(url, 0) >= self.failure_limit

    def get_page(self, url):
        return self._pages.get(url)

    def is_archive(self, url):
        return self._archives.get(url, False)

    def set_is_archive(self, url, value=True):
        self._archives[url] = value

    def add_page_failure(self, url, level):
        self._failures[url] = self._failures.get(url, 0)+level

    def add_page(self, urls, page):
        for url in urls:
            self._pages[url] = page

class Link(object):

    def __init__(self, url, comes_from=None):
        self.url = url
        self.comes_from = comes_from

    def __str__(self):
        if self.comes_from:
            return '%s (from %s)' % (self.url, self.comes_from)
        else:
            return self.url

    def __repr__(self):
        return '<Link %s>' % self

    @property
    def filename(self):
        url = self.url
        url = url.split('#', 1)[0]
        url = url.split('?', 1)[0]
        url = url.rstrip('/')
        name = posixpath.basename(url)
        assert name, (
            'URL %r produced no filename' % url)
        return name

    @property
    def scheme(self):
        return urlparse.urlsplit(self.url)[0]

    @property
    def path(self):
        return urlparse.urlsplit(self.url)[2]

    def splitext(self):
        return splitext(posixpath.basename(self.path.rstrip('/')))

    _egg_fragment_re = re.compile(r'#egg=([^&]*)')

    @property
    def egg_fragment(self):
        match = self._egg_fragment_re.search(self.url)
        if not match:
            return None
        return match.group(1)

    _md5_re = re.compile(r'md5=([a-f0-9]+)')

    @property
    def md5_hash(self):
        match = self._md5_re.search(self.url)
        if match:
            return match.group(1)
        return None

    @property
    def show_url(self):
        return posixpath.basename(self.url.split('#', 1)[0].split('?', 1)[0])

############################################################
## Writing freeze files


class FrozenRequirement(object):

    def __init__(self, name, req, editable, comments=()):
        self.name = name
        self.req = req
        self.editable = editable
        self.comments = comments

    _rev_re = re.compile(r'-r(\d+)$')
    _date_re = re.compile(r'-(20\d\d\d\d\d\d)$')

    @classmethod
    def from_dist(cls, dist, dependency_links, find_tags=False):
        location = os.path.normcase(os.path.abspath(dist.location))
        comments = []
        if vcs.get_backend_name(location):
            editable = True
            req = get_src_requirement(dist, location, find_tags)
            if req is None:
                logger.warn('Could not determine repository location of %s' % location)
                comments.append('## !! Could not determine repository location')
                req = dist.as_requirement()
                editable = False
        else:
            editable = False
            req = dist.as_requirement()
            specs = req.specs
            assert len(specs) == 1 and specs[0][0] == '=='
            version = specs[0][1]
            ver_match = cls._rev_re.search(version)
            date_match = cls._date_re.search(version)
            if ver_match or date_match:
                svn_backend = vcs.get_backend('svn')
                if svn_backend:
                    svn_location = svn_backend(
                        ).get_location(dist, dependency_links)
                if not svn_location:
                    logger.warn(
                        'Warning: cannot find svn location for %s' % req)
                    comments.append('## FIXME: could not find svn URL in dependency_links for this package:')
                else:
                    comments.append('# Installing as editable to satisfy requirement %s:' % req)
                    if ver_match:
                        rev = ver_match.group(1)
                    else:
                        rev = '{%s}' % date_match.group(1)
                    editable = True
                    req = 'svn+%s@%s#egg=%s' % (svn_location, rev, cls.egg_name(dist))
        return cls(dist.project_name, req, editable, comments)

    @staticmethod
    def egg_name(dist):
        name = dist.egg_name()
        match = re.search(r'-py\d\.\d$', name)
        if match:
            name = name[:match.start()]
        return name

    def __str__(self):
        req = self.req
        if self.editable:
            req = '-e %s' % req
        return '\n'.join(list(self.comments)+[str(req)])+'\n'

class VersionControl(object):
    name = ''
    dirname = ''

    def __init__(self, url=None, *args, **kwargs):
        self.url = url
        self._cmd = None
        super(VersionControl, self).__init__(*args, **kwargs)

    def _filter(self, line):
        return (Logger.INFO, line)

    @property
    def cmd(self):
        if self._cmd is not None:
            return self._cmd
        command = find_command(self.name)
        if command is None:
            raise BadCommand('Cannot find command %s' % self.name)
        logger.info('Found command %s at %s' % (self.name, command))
        self._cmd = command
        return command

    def get_url_rev(self):
        """
        Returns the correct repository URL and revision by parsing the given
        repository URL
        """
        url = self.url.split('+', 1)[1]
        scheme, netloc, path, query, frag = urlparse.urlsplit(url)
        rev = None
        if '@' in path:
            path, rev = path.rsplit('@', 1)
        url = urlparse.urlunsplit((scheme, netloc, path, query, ''))
        return url, rev

    def get_info(self, location):
        """
        Returns (url, revision), where both are strings
        """
        assert not location.rstrip('/').endswith(self.dirname), 'Bad directory: %s' % location
        return self.get_url(location), self.get_revision(location)

    def normalize_url(self, url):
        """
        Normalize a URL for comparison by unquoting it and removing any trailing slash.
        """
        return urllib.unquote(url).rstrip('/')

    def compare_urls(self, url1, url2):
        """
        Compare two repo URLs for identity, ignoring incidental differences.
        """
        return (self.normalize_url(url1) == self.normalize_url(url2))

    def parse_vcs_bundle_file(self, content):
        """
        Takes the contents of the bundled text file that explains how to revert
        the stripped off version control data of the given package and returns
        the URL and revision of it.
        """
        raise NotImplementedError

    def obtain(self, dest):
        """
        Called when installing or updating an editable package, takes the
        source path of the checkout.
        """
        raise NotImplementedError

    def switch(self, dest, url, rev_options):
        """
        Switch the repo at ``dest`` to point to ``URL``.
        """
        raise NotImplemented

    def update(self, dest, rev_options):
        """
        Update an already-existing repo to the given ``rev_options``.
        """
        raise NotImplementedError

    def check_destination(self, dest, url, rev_options, rev_display):
        """
        Prepare a location to receive a checkout/clone.

        Return True if the location is ready for (and requires) a
        checkout/clone, False otherwise.
        """
        checkout = True
        prompt = False
        if os.path.exists(dest):
            checkout = False
            if os.path.exists(os.path.join(dest, self.dirname)):
                existing_url = self.get_url(dest)
                if self.compare_urls(existing_url, url):
                    logger.info('%s in %s exists, and has correct URL (%s)'
                                % (self.repo_name.title(), display_path(dest), url))
                    logger.notify('Updating %s %s%s'
                                  % (display_path(dest), self.repo_name, rev_display))
                    self.update(dest, rev_options)
                else:
                    logger.warn('%s %s in %s exists with URL %s'
                                % (self.name, self.repo_name, display_path(dest), existing_url))
                    prompt = ('(s)witch, (i)gnore, (w)ipe, (b)ackup ', ('s', 'i', 'w', 'b'))
            else:
                logger.warn('Directory %s already exists, and is not a %s %s.'
                            % (dest, self.name, self.repo_name))
                prompt = ('(i)gnore, (w)ipe, (b)ackup ', ('i', 'w', 'b'))
        if prompt:
            logger.warn('The plan is to install the %s repository %s'
                        % (self.name, url))
            response = ask('What to do?  %s' % prompt[0], prompt[1])

            if response == 's':
                logger.notify('Switching %s %s to %s%s'
                              % (self.repo_name, display_path(dest), url, rev_display))
                self.switch(dest, url, rev_options)
            elif response == 'i':
                # do nothing
                pass
            elif response == 'w':
                logger.warn('Deleting %s' % display_path(dest))
                shutil.rmtree(dest)
                checkout = True
            elif response == 'b':
                dest_dir = backup_dir(dest)
                logger.warn('Backing up %s to %s'
                            % (display_path(dest), dest_dir))
                shutil.move(dest, dest_dir)
                checkout = True
        return checkout

    def unpack(self, location):
        raise NotImplementedError

    def get_src_requirement(self, dist, location, find_tags=False):
        raise NotImplementedError

_svn_xml_url_re = re.compile('url="([^"]+)"')
_svn_rev_re = re.compile('committed-rev="(\d+)"')
_svn_url_re = re.compile(r'URL: (.+)')
_svn_revision_re = re.compile(r'Revision: (.+)')

class Subversion(VersionControl):
    name = 'svn'
    dirname = '.svn'
    repo_name = 'checkout'
    schemes = ('svn', 'svn+ssh', 'svn+http', 'svn+https')
    bundle_file = 'svn-checkout.txt'
    guide = ('# This was an svn checkout; to make it a checkout again run:\n'
            'svn checkout --force -r %(rev)s %(url)s .\n')

    def get_info(self, location):
        """Returns (url, revision), where both are strings"""
        assert not location.rstrip('/').endswith(self.dirname), 'Bad directory: %s' % location
        output = call_subprocess(
            ['svn', 'info', location], show_stdout=False, extra_environ={'LANG': 'C'})
        match = _svn_url_re.search(output)
        if not match:
            logger.warn('Cannot determine URL of svn checkout %s' % display_path(location))
            logger.info('Output that cannot be parsed: \n%s' % output)
            return None, None
        url = match.group(1).strip()
        match = _svn_revision_re.search(output)
        if not match:
            logger.warn('Cannot determine revision of svn checkout %s' % display_path(location))
            logger.info('Output that cannot be parsed: \n%s' % output)
            return url, None
        return url, match.group(1)

    def get_url(self, location):
        return self.get_info(location)[0]

    def get_revision(self, location):
        return self.get_info(location)[1]

    def parse_vcs_bundle_file(self, content):
        for line in content.splitlines():
            if not line.strip() or line.strip().startswith('#'):
                continue
            match = re.search(r'^-r\s*([^ ])?', line)
            if not match:
                return None, None
            rev = match.group(1)
            rest = line[match.end():].strip().split(None, 1)[0]
            return rest, rev
        return None, None

    def unpack(self, location):
        """Check out the svn repository at the url to the destination location"""
        url, rev = self.get_url_rev()
        logger.notify('Checking out svn repository %s to %s' % (url, location))
        logger.indent += 2
        try:
            if os.path.exists(location):
                # Subversion doesn't like to check out over an existing directory
                # --force fixes this, but was only added in svn 1.5
                shutil.rmtree(location, onerror=rmtree_errorhandler)
            call_subprocess(
                ['svn', 'checkout', url, location],
                filter_stdout=self._filter, show_stdout=False)
        finally:
            logger.indent -= 2

    def export(self, location):
        """Export the svn repository at the url to the destination location"""
        url, rev = self.get_url_rev()
        logger.notify('Checking out svn repository %s to %s' % (url, location))
        logger.indent += 2
        try:
            if os.path.exists(location):
                # Subversion doesn't like to check out over an existing directory
                # --force fixes this, but was only added in svn 1.5
                shutil.rmtree(location, onerror=rmtree_errorhandler)
            call_subprocess(
                ['svn', 'export', url, location],
                filter_stdout=self._filter, show_stdout=False)
        finally:
            logger.indent -= 2

    def switch(self, dest, url, rev_options):
        call_subprocess(
            ['svn', 'switch'] + rev_options + [url, dest])

    def update(self, dest, rev_options):
        call_subprocess(
            ['svn', 'update'] + rev_options + [dest])

    def obtain(self, dest):
        url, rev = self.get_url_rev()
        if rev:
            rev_options = ['-r', rev]
            rev_display = ' (to revision %s)' % rev
        else:
            rev_options = []
            rev_display = ''
        if self.check_destination(dest, url, rev_options, rev_display):
            logger.notify('Checking out %s%s to %s'
                          % (url, rev_display, display_path(dest)))
            call_subprocess(
                ['svn', 'checkout', '-q'] + rev_options + [url, dest])

    def get_location(self, dist, dependency_links):
        egg_fragment_re = re.compile(r'#egg=(.*)$')
        for url in dependency_links:
            egg_fragment = Link(url).egg_fragment
            if not egg_fragment:
                continue
            if '-' in egg_fragment:
                ## FIXME: will this work when a package has - in the name?
                key = '-'.join(egg_fragment.split('-')[:-1]).lower()
            else:
                key = egg_fragment
            if key == dist.key:
                return url.split('#', 1)[0]
        return None

    def get_revision(self, location):
        """
        Return the maximum revision for all files under a given location
        """
        # Note: taken from setuptools.command.egg_info
        revision = 0

        for base, dirs, files in os.walk(location):
            if self.dirname not in dirs:
                dirs[:] = []
                continue    # no sense walking uncontrolled subdirs
            dirs.remove(self.dirname)
            entries_fn = os.path.join(base, self.dirname, 'entries')
            if not os.path.exists(entries_fn):
                ## FIXME: should we warn?
                continue
            f = open(entries_fn)
            data = f.read()
            f.close()

            if data.startswith('8') or data.startswith('9') or data.startswith('10'):
                data = map(str.splitlines,data.split('\n\x0c\n'))
                del data[0][0]  # get rid of the '8'
                dirurl = data[0][3]
                revs = [int(d[9]) for d in data if len(d)>9 and d[9]]+[0]
                if revs:
                    localrev = max(revs)
                else:
                    localrev = 0
            elif data.startswith('<?xml'):
                dirurl = _svn_xml_url_re.search(data).group(1)    # get repository URL
                revs = [int(m.group(1)) for m in _svn_rev_re.finditer(data)]+[0]
                if revs:
                    localrev = max(revs)
                else:
                    localrev = 0
            else:
                logger.warn("Unrecognized .svn/entries format; skipping %s", base)
                dirs[:] = []
                continue
            if base == location:
                base_url = dirurl+'/'   # save the root url
            elif not dirurl.startswith(base_url):
                dirs[:] = []
                continue    # not part of the same svn tree, skip it
            revision = max(revision, localrev)
        return revision

    def get_url(self, location):
        # In cases where the source is in a subdirectory, not alongside setup.py
        # we have to look up in the location until we find a real setup.py
        orig_location = location
        while not os.path.exists(os.path.join(location, 'setup.py')):
            last_location = location
            location = os.path.dirname(location)
            if location == last_location:
                # We've traversed up to the root of the filesystem without finding setup.py
                logger.warn("Could not find setup.py for directory %s (tried all parent directories)"
                            % orig_location)
                return None
        f = open(os.path.join(location, self.dirname, 'entries'))
        data = f.read()
        f.close()
        if data.startswith('8') or data.startswith('9') or data.startswith('10'):
            data = map(str.splitlines,data.split('\n\x0c\n'))
            del data[0][0]  # get rid of the '8'
            return data[0][3]
        elif data.startswith('<?xml'):
            match = _svn_xml_url_re.search(data)
            if not match:
                raise ValueError('Badly formatted data: %r' % data)
            return match.group(1)    # get repository URL
        else:
            logger.warn("Unrecognized .svn/entries format in %s" % location)
            # Or raise exception?
            return None

    def get_tag_revs(self, svn_tag_url):
        stdout = call_subprocess(
            ['svn', 'ls', '-v', svn_tag_url], show_stdout=False)
        results = []
        for line in stdout.splitlines():
            parts = line.split()
            rev = int(parts[0])
            tag = parts[-1].strip('/')
            results.append((tag, rev))
        return results

    def find_tag_match(self, rev, tag_revs):
        best_match_rev = None
        best_tag = None
        for tag, tag_rev in tag_revs:
            if (tag_rev > rev and
                (best_match_rev is None or best_match_rev > tag_rev)):
                # FIXME: Is best_match > tag_rev really possible?
                # or is it a sign something is wacky?
                best_match_rev = tag_rev
                best_tag = tag
        return best_tag

    def get_src_requirement(self, dist, location, find_tags=False):
        repo = self.get_url(location)
        if repo is None:
            return None
        parts = repo.split('/')
        ## FIXME: why not project name?
        egg_project_name = dist.egg_name().split('-', 1)[0]
        rev = self.get_revision(location)
        if parts[-2] in ('tags', 'tag'):
            # It's a tag, perfect!
            full_egg_name = '%s-%s' % (egg_project_name, parts[-1])
        elif parts[-2] in ('branches', 'branch'):
            # It's a branch :(
            full_egg_name = '%s-%s-r%s' % (dist.egg_name(), parts[-1], rev)
        elif parts[-1] == 'trunk':
            # Trunk :-/
            full_egg_name = '%s-dev_r%s' % (dist.egg_name(), rev)
            if find_tags:
                tag_url = '/'.join(parts[:-1]) + '/tags'
                tag_revs = self.get_tag_revs(tag_url)
                match = self.find_tag_match(rev, tag_revs)
                if match:
                    logger.notify('trunk checkout %s seems to be equivalent to tag %s' % match)
                    repo = '%s/%s' % (tag_url, match)
                    full_egg_name = '%s-%s' % (egg_project_name, match)
        else:
            # Don't know what it is
            logger.warn('svn URL does not fit normal structure (tags/branches/trunk): %s' % repo)
            full_egg_name = '%s-dev_r%s' % (egg_project_name, rev)
        return 'svn+%s@%s#egg=%s' % (repo, rev, full_egg_name)

vcs.register(Subversion)


class Git(VersionControl):
    name = 'git'
    dirname = '.git'
    repo_name = 'clone'
    schemes = ('git', 'git+http', 'git+ssh', 'git+git')
    bundle_file = 'git-clone.txt'
    guide = ('# This was a Git repo; to make it a repo again run:\n'
        'git init\ngit remote add origin %(url)s -f\ngit checkout %(rev)s\n')

    def parse_vcs_bundle_file(self, content):
        url = rev = None
        for line in content.splitlines():
            if not line.strip() or line.strip().startswith('#'):
                continue
            url_match = re.search(r'git\s*remote\s*add\s*origin(.*)\s*-f', line)
            if url_match:
                url = url_match.group(1).strip()
            rev_match = re.search(r'^git\s*checkout\s*-q\s*(.*)\s*', line)
            if rev_match:
                rev = rev_match.group(1).strip()
            if url and rev:
                return url, rev
        return None, None

    def unpack(self, location):
        """Clone the Git repository at the url to the destination location"""
        url, rev = self.get_url_rev()
        logger.notify('Cloning Git repository %s to %s' % (url, location))
        logger.indent += 2
        try:
            if os.path.exists(location):
                os.rmdir(location)
            call_subprocess(
                [self.cmd, 'clone', url, location],
                filter_stdout=self._filter, show_stdout=False)
        finally:
            logger.indent -= 2

    def export(self, location):
        """Export the Git repository at the url to the destination location"""
        temp_dir = tempfile.mkdtemp('-export', 'pip-')
        self.unpack(temp_dir)
        try:
            if not location.endswith('/'):
                location = location + '/'
            call_subprocess(
                [self.cmd, 'checkout-index', '-a', '-f', '--prefix', location],
                filter_stdout=self._filter, show_stdout=False, cwd=temp_dir)
        finally:
            shutil.rmtree(temp_dir)

    def check_rev_options(self, rev, dest, rev_options):
        """Check the revision options before checkout to compensate that tags
        and branches may need origin/ as a prefix"""
        if rev is None:
            # bail and use preset
            return rev_options
        revisions = self.get_tag_revs(dest)
        revisions.update(self.get_branch_revs(dest))
        if rev in revisions:
            # if rev is a sha
            return [rev]
        inverse_revisions = dict((v,k) for k, v in revisions.iteritems())
        if rev not in inverse_revisions: # is rev a name or tag?
            origin_rev = 'origin/%s' % rev
            if origin_rev in inverse_revisions:
                rev = inverse_revisions[origin_rev]
            else:
                raise InstallationError("Could not find a tag or branch '%s' in repository %s"
                                        % (rev, display_path(dest)))
        return [rev]

    def switch(self, dest, url, rev_options):

        call_subprocess(
            [self.cmd, 'config', 'remote.origin.url', url], cwd=dest)
        call_subprocess(
            [self.cmd, 'checkout', '-q'] + rev_options, cwd=dest)

    def update(self, dest, rev_options):
        call_subprocess([self.cmd, 'fetch', '-q'], cwd=dest)
        call_subprocess(
            [self.cmd, 'checkout', '-q', '-f'] + rev_options, cwd=dest)

    def obtain(self, dest):
        url, rev = self.get_url_rev()
        if rev:
            rev_options = [rev]
            rev_display = ' (to revision %s)' % rev
        else:
            rev_options = ['origin/master']
            rev_display = ''
        if self.check_destination(dest, url, rev_options, rev_display):
            logger.notify('Cloning %s%s to %s' % (url, rev_display, display_path(dest)))
            call_subprocess(
                [self.cmd, 'clone', '-q', url, dest])
            rev_options = self.check_rev_options(rev, dest, rev_options)
            call_subprocess(
                [self.cmd, 'checkout', '-q'] + rev_options, cwd=dest)

    def get_url(self, location):
        url = call_subprocess(
            [self.cmd, 'config', 'remote.origin.url'],
            show_stdout=False, cwd=location)
        return url.strip()

    def get_revision(self, location):
        current_rev = call_subprocess(
            [self.cmd, 'rev-parse', 'HEAD'], show_stdout=False, cwd=location)
        return current_rev.strip()

    def get_tag_revs(self, location):
        tags = call_subprocess(
            [self.cmd, 'tag'], show_stdout=False, cwd=location)
        tag_revs = []
        for line in tags.splitlines():
            tag = line.strip()
            rev = call_subprocess(
                [self.cmd, 'rev-parse', tag], show_stdout=False, cwd=location)
            tag_revs.append((rev.strip(), tag))
        tag_revs = dict(tag_revs)
        return tag_revs

    def get_branch_revs(self, location):
        branches = call_subprocess(
            [self.cmd, 'branch', '-r'], show_stdout=False, cwd=location)
        branch_revs = []
        for line in branches.splitlines():
            line = line.split('->')[0].strip()
            branch = "".join([b for b in line.split() if b != '*'])
            rev = call_subprocess(
                [self.cmd, 'rev-parse', branch], show_stdout=False, cwd=location)
            branch_revs.append((rev.strip(), branch))
        branch_revs = dict(branch_revs)
        return branch_revs

    def get_src_requirement(self, dist, location, find_tags):
        repo = self.get_url(location)
        if not repo.lower().startswith('git:'):
            repo = 'git+' + repo
        egg_project_name = dist.egg_name().split('-', 1)[0]
        if not repo:
            return None
        current_rev = self.get_revision(location)
        tag_revs = self.get_tag_revs(location)
        branch_revs = self.get_branch_revs(location)

        if current_rev in tag_revs:
            # It's a tag
            full_egg_name = '%s-%s' % (egg_project_name, tag_revs[current_rev])
        elif (current_rev in branch_revs and
              branch_revs[current_rev] != 'origin/master'):
            # It's the head of a branch
            full_egg_name = '%s-%s' % (dist.egg_name(),
                                       branch_revs[current_rev].replace('origin/', ''))
        else:
            full_egg_name = '%s-dev' % dist.egg_name()

        return '%s@%s#egg=%s' % (repo, current_rev, full_egg_name)

    def get_url_rev(self):
        """
        Prefixes stub URLs like 'user@hostname:user/repo.git' with 'ssh://'.
        That's required because although they use SSH they sometimes doesn't
        work with a ssh:// scheme (e.g. Github). But we need a scheme for
        parsing. Hence we remove it again afterwards and return it as a stub.
        """
        if not '://' in self.url:
            self.url = self.url.replace('git+', 'git+ssh://')
            url, rev = super(Git, self).get_url_rev()
            url = url.replace('ssh://', '')
            return url, rev
        return super(Git, self).get_url_rev()

vcs.register(Git)

class Mercurial(VersionControl):
    name = 'hg'
    dirname = '.hg'
    repo_name = 'clone'
    schemes = ('hg', 'hg+http', 'hg+ssh')
    bundle_file = 'hg-clone.txt'
    guide = ('# This was a Mercurial repo; to make it a repo again run:\n'
            'hg init\nhg pull %(url)s\nhg update -r %(rev)s\n')

    def parse_vcs_bundle_file(self, content):
        url = rev = None
        for line in content.splitlines():
            if not line.strip() or line.strip().startswith('#'):
                continue
            url_match = re.search(r'hg\s*pull\s*(.*)\s*', line)
            if url_match:
                url = url_match.group(1).strip()
            rev_match = re.search(r'^hg\s*update\s*-r\s*(.*)\s*', line)
            if rev_match:
                rev = rev_match.group(1).strip()
            if url and rev:
                return url, rev
        return None, None

    def unpack(self, location):
        """Clone the Hg repository at the url to the destination location"""
        url, rev = self.get_url_rev()
        logger.notify('Cloning Mercurial repository %s to %s' % (url, location))
        logger.indent += 2
        try:
            if os.path.exists(location):
                os.rmdir(location)
            call_subprocess(
                ['hg', 'clone', url, location],
                filter_stdout=self._filter, show_stdout=False)
        finally:
            logger.indent -= 2

    def export(self, location):
        """Export the Hg repository at the url to the destination location"""
        temp_dir = tempfile.mkdtemp('-export', 'pip-')
        self.unpack(temp_dir)
        try:
            call_subprocess(
                ['hg', 'archive', location],
                filter_stdout=self._filter, show_stdout=False, cwd=temp_dir)
        finally:
            shutil.rmtree(temp_dir)

    def switch(self, dest, url, rev_options):
        repo_config = os.path.join(dest, self.dirname, 'hgrc')
        config = ConfigParser.SafeConfigParser()
        try:
            config.read(repo_config)
            config.set('paths', 'default', url)
            config_file = open(repo_config, 'w')
            config.write(config_file)
            config_file.close()
        except (OSError, ConfigParser.NoSectionError), e:
            logger.warn(
                'Could not switch Mercurial repository to %s: %s'
                % (url, e))
        else:
            call_subprocess(['hg', 'update', '-q'] + rev_options, cwd=dest)

    def update(self, dest, rev_options):
        call_subprocess(['hg', 'pull', '-q'], cwd=dest)
        call_subprocess(
            ['hg', 'update', '-q'] + rev_options, cwd=dest)

    def obtain(self, dest):
        url, rev = self.get_url_rev()
        if rev:
            rev_options = [rev]
            rev_display = ' (to revision %s)' % rev
        else:
            rev_options = []
            rev_display = ''
        if self.check_destination(dest, url, rev_options, rev_display):
            logger.notify('Cloning hg %s%s to %s'
                          % (url, rev_display, display_path(dest)))
            call_subprocess(['hg', 'clone', '-q', url, dest])
            call_subprocess(['hg', 'update', '-q'] + rev_options, cwd=dest)

    def get_url(self, location):
        url = call_subprocess(
            ['hg', 'showconfig', 'paths.default'],
            show_stdout=False, cwd=location).strip()
        if url.startswith('/') or url.startswith('\\'):
            url = filename_to_url(url)
        return url.strip()

    def get_tag_revs(self, location):
        tags = call_subprocess(
            ['hg', 'tags'], show_stdout=False, cwd=location)
        tag_revs = []
        for line in tags.splitlines():
            tags_match = re.search(r'([\w\d\.-]+)\s*([\d]+):.*$', line)
            if tags_match:
                tag = tags_match.group(1)
                rev = tags_match.group(2)
                tag_revs.append((rev.strip(), tag.strip()))
        return dict(tag_revs)

    def get_branch_revs(self, location):
        branches = call_subprocess(
            ['hg', 'branches'], show_stdout=False, cwd=location)
        branch_revs = []
        for line in branches.splitlines():
            branches_match = re.search(r'([\w\d\.-]+)\s*([\d]+):.*$', line)
            if branches_match:
                branch = branches_match.group(1)
                rev = branches_match.group(2)
                branch_revs.append((rev.strip(), branch.strip()))
        return dict(branch_revs)

    def get_revision(self, location):
        current_revision = call_subprocess(
            ['hg', 'parents', '--template={rev}'],
            show_stdout=False, cwd=location).strip()
        return current_revision

    def get_revision_hash(self, location):
        current_rev_hash = call_subprocess(
            ['hg', 'parents', '--template={node}'],
            show_stdout=False, cwd=location).strip()
        return current_rev_hash

    def get_src_requirement(self, dist, location, find_tags):
        repo = self.get_url(location)
        if not repo.lower().startswith('hg:'):
            repo = 'hg+' + repo
        egg_project_name = dist.egg_name().split('-', 1)[0]
        if not repo:
            return None
        current_rev = self.get_revision(location)
        current_rev_hash = self.get_revision_hash(location)
        tag_revs = self.get_tag_revs(location)
        branch_revs = self.get_branch_revs(location)
        if current_rev in tag_revs:
            # It's a tag
            full_egg_name = '%s-%s' % (egg_project_name, tag_revs[current_rev])
        elif current_rev in branch_revs:
            # It's the tip of a branch
            full_egg_name = '%s-%s' % (dist.egg_name(), branch_revs[current_rev])
        else:
            full_egg_name = '%s-dev' % dist.egg_name()
        return '%s@%s#egg=%s' % (repo, current_rev_hash, full_egg_name)

vcs.register(Mercurial)


class Bazaar(VersionControl):
    name = 'bzr'
    dirname = '.bzr'
    repo_name = 'branch'
    bundle_file = 'bzr-branch.txt'
    schemes = ('bzr', 'bzr+http', 'bzr+https', 'bzr+ssh', 'bzr+sftp')
    guide = ('# This was a Bazaar branch; to make it a branch again run:\n'
             'bzr branch -r %(rev)s %(url)s .\n')

    def parse_vcs_bundle_file(self, content):
        url = rev = None
        for line in content.splitlines():
            if not line.strip() or line.strip().startswith('#'):
                continue
            match = re.search(r'^bzr\s*branch\s*-r\s*(\d*)', line)
            if match:
                rev = match.group(1).strip()
            url = line[match.end():].strip().split(None, 1)[0]
            if url and rev:
                return url, rev
        return None, None

    def unpack(self, location):
        """Get the bzr branch at the url to the destination location"""
        url, rev = self.get_url_rev()
        logger.notify('Checking out bzr repository %s to %s' % (url, location))
        logger.indent += 2
        try:
            if os.path.exists(location):
                os.rmdir(location)
            call_subprocess(
                [self.cmd, 'branch', url, location],
                filter_stdout=self._filter, show_stdout=False)
        finally:
            logger.indent -= 2

    def export(self, location):
        """Export the Bazaar repository at the url to the destination location"""
        temp_dir = tempfile.mkdtemp('-export', 'pip-')
        self.unpack(temp_dir)
        if os.path.exists(location):
            # Remove the location to make sure Bazaar can export it correctly
            shutil.rmtree(location, onerror=rmtree_errorhandler)
        try:
            call_subprocess([self.cmd, 'export', location], cwd=temp_dir,
                            filter_stdout=self._filter, show_stdout=False)
        finally:
            shutil.rmtree(temp_dir)

    def switch(self, dest, url, rev_options):
        call_subprocess([self.cmd, 'switch', url], cwd=dest)

    def update(self, dest, rev_options):
        call_subprocess(
            [self.cmd, 'pull', '-q'] + rev_options, cwd=dest)

    def obtain(self, dest):
        url, rev = self.get_url_rev()
        if rev:
            rev_options = ['-r', rev]
            rev_display = ' (to revision %s)' % rev
        else:
            rev_options = []
            rev_display = ''
        if self.check_destination(dest, url, rev_options, rev_display):
            logger.notify('Checking out %s%s to %s'
                          % (url, rev_display, display_path(dest)))
            call_subprocess(
                [self.cmd, 'branch', '-q'] + rev_options + [url, dest])

    def get_url_rev(self):
        # hotfix the URL scheme after removing bzr+ from bzr+ssh:// readd it
        url, rev = super(Bazaar, self).get_url_rev()
        if url.startswith('ssh://'):
            url = 'bzr+' + url
        return url, rev

    def get_url(self, location):
        urls = call_subprocess(
            [self.cmd, 'info'], show_stdout=False, cwd=location)
        for line in urls.splitlines():
            line = line.strip()
            for x in ('checkout of branch: ',
                      'parent branch: '):
                if line.startswith(x):
                    return line.split(x)[1]
        return None

    def get_revision(self, location):
        revision = call_subprocess(
            [self.cmd, 'revno'], show_stdout=False, cwd=location)
        return revision.splitlines()[-1]

    def get_tag_revs(self, location):
        tags = call_subprocess(
            [self.cmd, 'tags'], show_stdout=False, cwd=location)
        tag_revs = []
        for line in tags.splitlines():
            tags_match = re.search(r'([.\w-]+)\s*(.*)$', line)
            if tags_match:
                tag = tags_match.group(1)
                rev = tags_match.group(2)
                tag_revs.append((rev.strip(), tag.strip()))
        return dict(tag_revs)

    def get_src_requirement(self, dist, location, find_tags):
        repo = self.get_url(location)
        if not repo.lower().startswith('bzr:'):
            repo = 'bzr+' + repo
        egg_project_name = dist.egg_name().split('-', 1)[0]
        if not repo:
            return None
        current_rev = self.get_revision(location)
        tag_revs = self.get_tag_revs(location)

        if current_rev in tag_revs:
            # It's a tag
            tag = tag_revs.get(current_rev, current_rev)
            full_egg_name = '%s-%s' % (egg_project_name, tag_revs[current_rev])
        else:
            full_egg_name = '%s-dev_r%s' % (dist.egg_name(), current_rev)
        return '%s@%s#egg=%s' % (repo, current_rev, full_egg_name)

vcs.register(Bazaar)

def get_src_requirement(dist, location, find_tags):
    version_control = vcs.get_backend_from_location(location)
    if version_control:
        return version_control().get_src_requirement(dist, location, find_tags)
    logger.warn('cannot determine version of editable source in %s (is not SVN checkout, Git clone, Mercurial clone or Bazaar branch)' % location)
    return dist.as_requirement()

############################################################
## Requirement files

_scheme_re = re.compile(r'^(http|https|file):', re.I)
_url_slash_drive_re = re.compile(r'/*([a-z])\|', re.I)
def get_file_content(url, comes_from=None):
    """Gets the content of a file; it may be a filename, file: URL, or
    http: URL.  Returns (location, content)"""
    match = _scheme_re.search(url)
    if match:
        scheme = match.group(1).lower()
        if (scheme == 'file' and comes_from
            and comes_from.startswith('http')):
            raise InstallationError(
                'Requirements file %s references URL %s, which is local'
                % (comes_from, url))
        if scheme == 'file':
            path = url.split(':', 1)[1]
            path = path.replace('\\', '/')
            match = _url_slash_drive_re.match(path)
            if match:
                path = match.group(1) + ':' + path.split('|', 1)[1]
            path = urllib.unquote(path)
            if path.startswith('/'):
                path = '/' + path.lstrip('/')
            url = path
        else:
            ## FIXME: catch some errors
            resp = urllib2.urlopen(url)
            return resp.geturl(), resp.read()
    f = open(url)
    content = f.read()
    f.close()
    return url, content

def parse_requirements(filename, finder=None, comes_from=None, options=None):
    skip_match = None
    skip_regex = options.skip_requirements_regex
    if skip_regex:
        skip_match = re.compile(skip_regex)
    filename, content = get_file_content(filename, comes_from=comes_from)
    for line_number, line in enumerate(content.splitlines()):
        line_number += 1
        line = line.strip()
        if not line or line.startswith('#'):
            continue
        if skip_match and skip_match.search(line):
            continue
        if line.startswith('-r') or line.startswith('--requirement'):
            if line.startswith('-r'):
                req_url = line[2:].strip()
            else:
                req_url = line[len('--requirement'):].strip().strip('=')
            if _scheme_re.search(filename):
                # Relative to a URL
                req_url = urlparse.urljoin(filename, url)
            elif not _scheme_re.search(req_url):
                req_url = os.path.join(os.path.dirname(filename), req_url)
            for item in parse_requirements(req_url, finder, comes_from=filename, options=options):
                yield item
        elif line.startswith('-Z') or line.startswith('--always-unzip'):
            # No longer used, but previously these were used in
            # requirement files, so we'll ignore.
            pass
        elif finder and line.startswith('-f') or line.startswith('--find-links'):
            if line.startswith('-f'):
                line = line[2:].strip()
            else:
                line = line[len('--find-links'):].strip().lstrip('=')
            ## FIXME: it would be nice to keep track of the source of
            ## the find_links:
            finder.find_links.append(line)
        elif line.startswith('-i') or line.startswith('--index-url'):
            if line.startswith('-i'):
                line = line[2:].strip()
            else:
                line = line[len('--index-url'):].strip().lstrip('=')
            finder.index_urls = [line]
        elif line.startswith('--extra-index-url'):
            line = line[len('--extra-index-url'):].strip().lstrip('=')
            finder.index_urls.append(line)
        else:
            comes_from = '-r %s (line %s)' % (filename, line_number)
            if line.startswith('-e') or line.startswith('--editable'):
                if line.startswith('-e'):
                    line = line[2:].strip()
                else:
                    line = line[len('--editable'):].strip()
                req = InstallRequirement.from_editable(
                    line, comes_from=comes_from, default_vcs=options.default_vcs)
            else:
                req = InstallRequirement.from_line(line, comes_from)
            yield req

############################################################
## Logging



class Logger(object):

    """
    Logging object for use in command-line script.  Allows ranges of
    levels, to avoid some redundancy of displayed information.
    """

    VERBOSE_DEBUG = logging.DEBUG-1
    DEBUG = logging.DEBUG
    INFO = logging.INFO
    NOTIFY = (logging.INFO+logging.WARN)/2
    WARN = WARNING = logging.WARN
    ERROR = logging.ERROR
    FATAL = logging.FATAL

    LEVELS = [VERBOSE_DEBUG, DEBUG, INFO, NOTIFY, WARN, ERROR, FATAL]

    def __init__(self, consumers):
        self.consumers = consumers
        self.indent = 0
        self.explicit_levels = False
        self.in_progress = None
        self.in_progress_hanging = False

    def debug(self, msg, *args, **kw):
        self.log(self.DEBUG, msg, *args, **kw)
    def info(self, msg, *args, **kw):
        self.log(self.INFO, msg, *args, **kw)
    def notify(self, msg, *args, **kw):
        self.log(self.NOTIFY, msg, *args, **kw)
    def warn(self, msg, *args, **kw):
        self.log(self.WARN, msg, *args, **kw)
    def error(self, msg, *args, **kw):
        self.log(self.WARN, msg, *args, **kw)
    def fatal(self, msg, *args, **kw):
        self.log(self.FATAL, msg, *args, **kw)
    def log(self, level, msg, *args, **kw):
        if args:
            if kw:
                raise TypeError(
                    "You may give positional or keyword arguments, not both")
        args = args or kw
        rendered = None
        for consumer_level, consumer in self.consumers:
            if self.level_matches(level, consumer_level):
                if (self.in_progress_hanging
                    and consumer in (sys.stdout, sys.stderr)):
                    self.in_progress_hanging = False
                    sys.stdout.write('\n')
                    sys.stdout.flush()
                if rendered is None:
                    if args:
                        rendered = msg % args
                    else:
                        rendered = msg
                    rendered = ' '*self.indent + rendered
                    if self.explicit_levels:
                        ## FIXME: should this be a name, not a level number?
                        rendered = '%02i %s' % (level, rendered)
                if hasattr(consumer, 'write'):
                    consumer.write(rendered+'\n')
                else:
                    consumer(rendered)

    def start_progress(self, msg):
        assert not self.in_progress, (
            "Tried to start_progress(%r) while in_progress %r"
            % (msg, self.in_progress))
        if self.level_matches(self.NOTIFY, self._stdout_level()):
            sys.stdout.write(' '*self.indent + msg)
            sys.stdout.flush()
            self.in_progress_hanging = True
        else:
            self.in_progress_hanging = False
        self.in_progress = msg
        self.last_message = None

    def end_progress(self, msg='done.'):
        assert self.in_progress, (
            "Tried to end_progress without start_progress")
        if self.stdout_level_matches(self.NOTIFY):
            if not self.in_progress_hanging:
                # Some message has been printed out since start_progress
                sys.stdout.write('...' + self.in_progress + msg + '\n')
                sys.stdout.flush()
            else:
                # These erase any messages shown with show_progress (besides .'s)
                logger.show_progress('')
                logger.show_progress('')
                sys.stdout.write(msg + '\n')
                sys.stdout.flush()
        self.in_progress = None
        self.in_progress_hanging = False

    def show_progress(self, message=None):
        """If we are in a progress scope, and no log messages have been
        shown, write out another '.'"""
        if self.in_progress_hanging:
            if message is None:
                sys.stdout.write('.')
                sys.stdout.flush()
            else:
                if self.last_message:
                    padding = ' ' * max(0, len(self.last_message)-len(message))
                else:
                    padding = ''
                sys.stdout.write('\r%s%s%s%s' % (' '*self.indent, self.in_progress, message, padding))
                sys.stdout.flush()
                self.last_message = message

    def stdout_level_matches(self, level):
        """Returns true if a message at this level will go to stdout"""
        return self.level_matches(level, self._stdout_level())

    def _stdout_level(self):
        """Returns the level that stdout runs at"""
        for level, consumer in self.consumers:
            if consumer is sys.stdout:
                return level
        return self.FATAL

    def level_matches(self, level, consumer_level):
        """
        >>> l = Logger()
        >>> l.level_matches(3, 4)
        False
        >>> l.level_matches(3, 2)
        True
        >>> l.level_matches(slice(None, 3), 3)
        False
        >>> l.level_matches(slice(None, 3), 2)
        True
        >>> l.level_matches(slice(1, 3), 1)
        True
        >>> l.level_matches(slice(2, 3), 1)
        False
        """
        if isinstance(level, slice):
            start, stop = level.start, level.stop
            if start is not None and start > consumer_level:
                return False
            if stop is not None or stop <= consumer_level:
                return False
            return True
        else:
            return level >= consumer_level

    @classmethod
    def level_for_integer(cls, level):
        levels = cls.LEVELS
        if level < 0:
            return levels[0]
        if level >= len(levels):
            return levels[-1]
        return levels[level]

    def move_stdout_to_stderr(self):
        to_remove = []
        to_add = []
        for consumer_level, consumer in self.consumers:
            if consumer == sys.stdout:
                to_remove.append((consumer_level, consumer))
                to_add.append((consumer_level, sys.stderr))
        for item in to_remove:
            self.consumers.remove(item)
        self.consumers.extend(to_add)


def call_subprocess(cmd, show_stdout=True,
                    filter_stdout=None, cwd=None,
                    raise_on_returncode=True,
                    command_level=Logger.DEBUG, command_desc=None,
                    extra_environ=None):
    if command_desc is None:
        cmd_parts = []
        for part in cmd:
            if ' ' in part or '\n' in part or '"' in part or "'" in part:
                part = '"%s"' % part.replace('"', '\\"')
            cmd_parts.append(part)
        command_desc = ' '.join(cmd_parts)
    if show_stdout:
        stdout = None
    else:
        stdout = subprocess.PIPE
    logger.log(command_level, "Running command %s" % command_desc)
    env = os.environ.copy()
    if extra_environ:
        env.update(extra_environ)
    try:
        proc = subprocess.Popen(
            cmd, stderr=subprocess.STDOUT, stdin=None, stdout=stdout,
            cwd=cwd, env=env)
    except Exception, e:
        logger.fatal(
            "Error %s while executing command %s" % (e, command_desc))
        raise
    all_output = []
    if stdout is not None:
        stdout = proc.stdout
        while 1:
            line = stdout.readline()
            if not line:
                break
            line = line.rstrip()
            all_output.append(line + '\n')
            if filter_stdout:
                level = filter_stdout(line)
                if isinstance(level, tuple):
                    level, line = level
                logger.log(level, line)
                if not logger.stdout_level_matches(level):
                    logger.show_progress()
            else:
                logger.info(line)
    else:
        returned_stdout, returned_stderr = proc.communicate()
        all_output = [returned_stdout or '']
    proc.wait()
    if proc.returncode:
        if raise_on_returncode:
            if all_output:
                logger.notify('Complete output from command %s:' % command_desc)
                logger.notify('\n'.join(all_output) + '\n----------------------------------------')
            raise InstallationError(
                "Command %s failed with error code %s"
                % (command_desc, proc.returncode))
        else:
            logger.warn(
                "Command %s had error code %s"
                % (command_desc, proc.returncode))
    if stdout is not None:
        return ''.join(all_output)

############################################################
## Utility functions

def rmtree_errorhandler(func, path, exc_info):
    """On Windows, the files in .svn are read-only, so when rmtree() tries to
    remove them, an exception is thrown.  We catch that here, remove the
    read-only attribute, and hopefully continue without problems."""
    exctype, value = exc_info[:2]
    # lookin for a windows error
    if exctype is not WindowsError or 'Access is denied' not in str(value):
        raise
    # file type should currently be read only
    if ((os.stat(path).st_mode & stat.S_IREAD) != stat.S_IREAD):
        raise
    # convert to read/write
    os.chmod(path, stat.S_IWRITE)
    # use the original function to repeat the operation
    func(path)

def is_svn_page(html):
    """Returns true if the page appears to be the index page of an svn repository"""
    return (re.search(r'<title>[^<]*Revision \d+:', html)
            and re.search(r'Powered by (?:<a[^>]*?>)?Subversion', html, re.I))

def file_contents(filename):
    fp = open(filename, 'rb')
    try:
        return fp.read()
    finally:
        fp.close()

def split_leading_dir(path):
    path = str(path)
    path = path.lstrip('/').lstrip('\\')
    if '/' in path and (('\\' in path and path.find('/') < path.find('\\'))
                        or '\\' not in path):
        return path.split('/', 1)
    elif '\\' in path:
        return path.split('\\', 1)
    else:
        return path, ''

def has_leading_dir(paths):
    """Returns true if all the paths have the same leading path name
    (i.e., everything is in one subdirectory in an archive)"""
    common_prefix = None
    for path in paths:
        prefix, rest = split_leading_dir(path)
        if not prefix:
            return False
        elif common_prefix is None:
            common_prefix = prefix
        elif prefix != common_prefix:
            return False
    return True

def format_size(bytes):
    if bytes > 1000*1000:
        return '%.1fMb' % (bytes/1000.0/1000)
    elif bytes > 10*1000:
        return '%iKb' % (bytes/1000)
    elif bytes > 1000:
        return '%.1fKb' % (bytes/1000.0)
    else:
        return '%ibytes' % bytes

_normalize_re = re.compile(r'[^a-z]', re.I)

def normalize_name(name):
    return _normalize_re.sub('-', name.lower())

def make_path_relative(path, rel_to):
    """
    Make a filename relative, where the filename path, and it is
    relative to rel_to

        >>> make_relative_path('/usr/share/something/a-file.pth',
        ...                    '/usr/share/another-place/src/Directory')
        '../../../something/a-file.pth'
        >>> make_relative_path('/usr/share/something/a-file.pth',
        ...                    '/home/user/src/Directory')
        '../../../usr/share/something/a-file.pth'
        >>> make_relative_path('/usr/share/a-file.pth', '/usr/share/')
        'a-file.pth'
    """
    path_filename = os.path.basename(path)
    path = os.path.dirname(path)
    path = os.path.normpath(os.path.abspath(path))
    rel_to = os.path.normpath(os.path.abspath(rel_to))
    path_parts = path.strip(os.path.sep).split(os.path.sep)
    rel_to_parts = rel_to.strip(os.path.sep).split(os.path.sep)
    while path_parts and rel_to_parts and path_parts[0] == rel_to_parts[0]:
        path_parts.pop(0)
        rel_to_parts.pop(0)
    full_parts = ['..']*len(rel_to_parts) + path_parts + [path_filename]
    if full_parts == ['']:
        return '.' + os.path.sep
    return os.path.sep.join(full_parts)

def display_path(path):
    """Gives the display value for a given path, making it relative to cwd
    if possible."""
    path = os.path.normcase(os.path.abspath(path))
    if path.startswith(os.getcwd() + os.path.sep):
        path = '.' + path[len(os.getcwd()):]
    return path

def parse_editable(editable_req, default_vcs=None):
    """Parses svn+http://blahblah@rev#egg=Foobar into a requirement
    (Foobar) and a URL"""
    url = editable_req
    if os.path.isdir(url) and os.path.exists(os.path.join(url, 'setup.py')):
        # Treating it as code that has already been checked out
        url = filename_to_url(url)
    if url.lower().startswith('file:'):
        return None, url
    for version_control in vcs:
        if url.lower().startswith('%s:' % version_control):
            url = '%s+%s' % (version_control, url)
    if '+' not in url:
        if default_vcs:
            url = default_vcs + '+' + url
        else:
            raise InstallationError(
                '--editable=%s should be formatted with svn+URL, git+URL, hg+URL or bzr+URL' % editable_req)
    vc_type = url.split('+', 1)[0].lower()
    if not vcs.get_backend(vc_type):
        raise InstallationError(
            'For --editable=%s only svn (svn+URL), Git (git+URL), Mercurial (hg+URL) and Bazaar (bzr+URL) is currently supported' % editable_req)
    match = re.search(r'(?:#|#.*?&)egg=([^&]*)', editable_req)
    if (not match or not match.group(1)) and vcs.get_backend(vc_type):
        parts = [p for p in editable_req.split('#', 1)[0].split('/') if p]
        if parts[-2] in ('tags', 'branches', 'tag', 'branch'):
            req = parts[-3]
        elif parts[-1] == 'trunk':
            req = parts[-2]
        else:
            raise InstallationError(
                '--editable=%s is not the right format; it must have #egg=Package'
                % editable_req)
    else:
        req = match.group(1)
    ## FIXME: use package_to_requirement?
    match = re.search(r'^(.*?)(?:-dev|-\d.*)', req)
    if match:
        # Strip off -dev, -0.2, etc.
        req = match.group(1)
    return req, url

def backup_dir(dir, ext='.bak'):
    """Figure out the name of a directory to back up the given dir to
    (adding .bak, .bak2, etc)"""
    n = 1
    extension = ext
    while os.path.exists(dir + extension):
        n += 1
        extension = ext + str(n)
    return dir + extension

def ask(message, options):
    """Ask the message interactively, with the given possible responses"""
    while 1:
        if os.environ.get('PIP_NO_INPUT'):
            raise Exception('No input was expected ($PIP_NO_INPUT set); question: %s' % message)
        response = raw_input(message)
        response = response.strip().lower()
        if response not in options:
            print 'Your response (%r) was not one of the expected responses: %s' % (
                response, ', '.join(options))
        else:
            return response

def open_logfile_append(filename):
    """Open the named log file in append mode.

    If the file already exists, a separator will also be printed to
    the file to separate past activity from current activity.
    """
    exists = os.path.exists(filename)
    log_fp = open(filename, 'a')
    if exists:
        print >> log_fp, '-'*60
        print >> log_fp, '%s run on %s' % (sys.argv[0], time.strftime('%c'))
    return log_fp

def is_url(name):
    """Returns true if the name looks like a URL"""
    if ':' not in name:
        return False
    scheme = name.split(':', 1)[0].lower()
    return scheme in ['http', 'https', 'file', 'ftp'] + vcs.all_schemes

def is_filename(name):
    if (splitext(name)[1].lower() in ('.zip', '.tar.gz', '.tar.bz2', '.tgz', '.tar', '.pybundle')
        and os.path.exists(name)):
        return True
    if os.path.sep not in name and '/' not in name:
        # Doesn't have any path components, probably a requirement like 'Foo'
        return False
    return True

_drive_re = re.compile('^([a-z]):', re.I)
_url_drive_re = re.compile('^([a-z])[:|]', re.I)

def filename_to_url(filename):
    """
    Convert a path to a file: URL.  The path will be made absolute.
    """
    filename = os.path.normcase(os.path.abspath(filename))
    if _drive_re.match(filename):
        filename = filename[0] + '|' + filename[2:]
    url = urllib.quote(filename)
    url = url.replace(os.path.sep, '/')
    url = url.lstrip('/')
    return 'file:///' + url

def filename_to_url2(filename):
    """
    Convert a path to a file: URL.  The path will be made absolute and have
    quoted path parts.
    """
    filename = os.path.normcase(os.path.abspath(filename))
    drive, filename = os.path.splitdrive(filename)
    filepath = filename.split(os.path.sep)
    url = '/'.join([urllib.quote(part) for part in filepath])
    if not drive:
        url = url.lstrip('/')
    return 'file:///' + drive + url

def url_to_filename(url):
    """
    Convert a file: URL to a path.
    """
    assert url.startswith('file:'), (
        "You can only turn file: urls into filenames (not %r)" % url)
    filename = url[len('file:'):].lstrip('/')
    filename = urllib.unquote(filename)
    if _url_drive_re.match(filename):
        filename = filename[0] + ':' + filename[2:]
    else:
        filename = '/' + filename
    return filename

def get_requirement_from_url(url):
    """Get a requirement from the URL, if possible.  This looks for #egg
    in the URL"""
    link = Link(url)
    egg_info = link.egg_fragment
    if not egg_info:
        egg_info = splitext(link.filename)[0]
    return package_to_requirement(egg_info)

def package_to_requirement(package_name):
    """Translate a name like Foo-1.2 to Foo==1.3"""
    match = re.search(r'^(.*?)(-dev|-\d.*)', package_name)
    if match:
        name = match.group(1)
        version = match.group(2)
    else:
        name = package_name
        version = ''
    if version:
        return '%s==%s' % (name, version)
    else:
        return name

def strip_prefix(path, prefix):
    """ If ``path`` begins with ``prefix``, return ``path`` with
    ``prefix`` stripped off.  Otherwise return None."""
    prefixes = [prefix]
    # Yep, we are special casing the framework layout of MacPython here
    if is_framework_layout(path):
        for location in ('/Library', '/usr/local'):
            if path.startswith(location):
                prefixes.append(location)
    for prefix in prefixes:
        if path.startswith(prefix):
            return prefix, path.replace(prefix + os.path.sep, '')
    return None, None

class UninstallPathSet(object):
    """A set of file paths to be removed in the uninstallation of a
    requirement."""
    def __init__(self, dist, restrict_to_prefix):
        self.paths = set()
        self._refuse = set()
        self.pth = {}
        self.prefix = os.path.normcase(os.path.realpath(restrict_to_prefix))
        self.dist = dist
        self.save_dir = None
        self._moved_paths = []

    def can_uninstall(self):
        prefix, stripped = strip_prefix(self.dist.location, self.prefix)
        if not stripped:
            logger.notify("Not uninstalling %s at %s, outside environment %s"
                          % (self.dist.project_name, self.dist.location,
                             self.prefix))
            return False
        return True

    def add(self, path):
        path = os.path.abspath(path)
        if not os.path.exists(path):
            return
        prefix, stripped = strip_prefix(os.path.normcase(path), self.prefix)
        if stripped:
            self.paths.add((prefix, stripped))
        else:
            self._refuse.add((prefix, path))

    def add_pth(self, pth_file, entry):
        prefix, stripped = strip_prefix(os.path.normcase(pth_file), self.prefix)
        if stripped:
            entry = os.path.normcase(entry)
            if stripped not in self.pth:
                self.pth[stripped] = UninstallPthEntries(os.path.join(prefix, stripped))
            self.pth[stripped].add(os.path.normcase(entry))
        else:
            self._refuse.add((prefix, pth_file))

    def compact(self, paths):
        """Compact a path set to contain the minimal number of paths
        necessary to contain all paths in the set. If /a/path/ and
        /a/path/to/a/file.txt are both in the set, leave only the
        shorter path."""
        short_paths = set()
        def sort_set(x, y):
            prefix_x, path_x = x
            prefix_y, path_y = y
            return cmp(len(path_x), len(path_y))
        for prefix, path in sorted(paths, sort_set):
            if not any([(path.startswith(shortpath) and
                         path[len(shortpath.rstrip(os.path.sep))] == os.path.sep)
                        for shortprefix, shortpath in short_paths]):
                short_paths.add((prefix, path))
        return short_paths

    def remove(self, auto_confirm=False):
        """Remove paths in ``self.paths`` with confirmation (unless
        ``auto_confirm`` is True)."""
        logger.notify('Uninstalling %s:' % self.dist.project_name)
        logger.indent += 2
        paths = sorted(self.compact(self.paths))
        try:
            if auto_confirm:
                response = 'y'
            else:
                for prefix, path in paths:
                    logger.notify(os.path.join(prefix, path))
                response = ask('Proceed (y/n)? ', ('y', 'n'))
            if self._refuse:
                logger.notify('Not removing or modifying (outside of prefix):')
                for prefix, path in self.compact(self._refuse):
                    logger.notify(os.path.join(prefix, path))
            if response == 'y':
                self.save_dir = tempfile.mkdtemp('-uninstall', 'pip-')
                for prefix, path in paths:
                    full_path = os.path.join(prefix, path)
                    new_path = os.path.join(self.save_dir, path)
                    new_dir = os.path.dirname(new_path)
                    logger.info('Removing file or directory %s' % full_path)
                    self._moved_paths.append((prefix, path))
                    os.renames(full_path, new_path)
                for pth in self.pth.values():
                    pth.remove()
                logger.notify('Successfully uninstalled %s' % self.dist.project_name)

        finally:
            logger.indent -= 2

    def rollback(self):
        """Rollback the changes previously made by remove()."""
        if self.save_dir is None:
            logger.error("Can't roll back %s; was not uninstalled" % self.dist.project_name)
            return False
        logger.notify('Rolling back uninstall of %s' % self.dist.project_name)
        for prefix, path in self._moved_paths:
            tmp_path = os.path.join(self.save_dir, path)
            real_path = os.path.join(prefix, path)
            logger.info('Replacing %s' % real_path)
            os.renames(tmp_path, real_path)
        for pth in self.pth:
            pth.rollback()

    def commit(self):
        """Remove temporary save dir: rollback will no longer be possible."""
        if self.save_dir is not None:
            shutil.rmtree(self.save_dir)
            self.save_dir = None
            self._moved_paths = []


class UninstallPthEntries(object):
    def __init__(self, pth_file):
        if not os.path.isfile(pth_file):
            raise UninstallationError("Cannot remove entries from nonexistent file %s" % pth_file)
        self.file = pth_file
        self.entries = set()
        self._saved_lines = None

    def add(self, entry):
        self.entries.add(entry)

    def remove(self):
        logger.info('Removing pth entries from %s:' % self.file)
        fh = open(self.file, 'r')
        lines = fh.readlines()
        self._saved_lines = lines
        fh.close()
        try:
            for entry in self.entries:
                logger.info('Removing entry: %s' % entry)
            try:
                lines.remove(entry + '\n')
            except ValueError:
                pass
        finally:
            pass
        fh = open(self.file, 'w')
        fh.writelines(lines)
        fh.close()

    def rollback(self):
        if self._saved_lines is None:
            logger.error('Cannot roll back changes to %s, none were made' % self.file)
            return False
        logger.info('Rolling %s back to previous state' % self.file)
        fh = open(self.file, 'w')
        fh.writelines(self._saved_lines)
        fh.close()
        return True

class FakeFile(object):
    """Wrap a list of lines in an object with readline() to make
    ConfigParser happy."""
    def __init__(self, lines):
        self._gen = (l for l in lines)

    def readline(self):
        try:
            return self._gen.next()
        except StopIteration:
            return ''
    
def splitext(path):
    """Like os.path.splitext, but take off .tar too"""
    base, ext = posixpath.splitext(path)
    if base.lower().endswith('.tar'):
        ext = base[-4:] + ext
        base = base[:-4]
    return base, ext

def find_command(cmd, paths=None, pathext=None):
    """Searches the PATH for the given command and returns its path"""
    if paths is None:
        paths = os.environ.get('PATH', []).split(os.pathsep)
    if isinstance(paths, basestring):
        paths = [paths]
    # check if there are funny path extensions for executables, e.g. Windows
    if pathext is None:
        pathext = os.environ.get('PATHEXT', '.COM;.EXE;.BAT;.CMD')
    pathext = [ext for ext in pathext.lower().split(os.pathsep)]
    # don't use extensions if the command ends with one of them
    if os.path.splitext(cmd)[1].lower() in pathext:
        pathext = ['']
    # check if we find the command on PATH
    for path in paths:
        # try without extension first
        cmd_path = os.path.join(path, cmd)
        for ext in pathext:
            # then including the extension
            cmd_path_ext = cmd_path + ext
            if os.path.exists(cmd_path_ext):
                return cmd_path_ext
        if os.path.exists(cmd_path):
            return cmd_path
    return None


class _Inf(object):
    """I am bigger than everything!"""
    def __cmp__(self, a):
        if self is a:
            return 0
        return 1
    def __repr__(self):
        return 'Inf'
Inf = _Inf()
del _Inf

if __name__ == '__main__':
    exit = main()
    if exit:
        sys.exit(exit)<|MERGE_RESOLUTION|>--- conflicted
+++ resolved
@@ -35,11 +35,8 @@
 import time
 import logging
 import ConfigParser
-<<<<<<< HEAD
 from distutils.util import strtobool
-=======
 from distutils import sysconfig
->>>>>>> 5f6e4f62
 
 class InstallationError(Exception):
     """General exception during installation"""
@@ -53,7 +50,6 @@
 class BadCommand(Exception):
     """Raised when virtualenv or a command is not found"""
 
-<<<<<<< HEAD
 try:
     any
 except NameError:
@@ -62,7 +58,7 @@
             if item:
                 return True
         return False
-=======
+
 def is_framework_layout(path):
     """Return True if the current platform is the default Python of Mac OS X
     which installs scripts in /usr/local/bin"""
@@ -71,13 +67,12 @@
 
 if getattr(sys, 'real_prefix', None):
     ## FIXME: is build/ a good name?
-    base_prefix = os.path.join(sys.prefix, 'build')
-    base_src_prefix = os.path.join(sys.prefix, 'src')
+    build_prefix = os.path.join(sys.prefix, 'build')
+    src_prefix = os.path.join(sys.prefix, 'src')
 else:
     ## FIXME: this isn't a very good default
-    base_prefix = os.path.join(os.getcwd(), 'build')
-    base_src_prefix = os.path.join(os.getcwd(), 'src')
->>>>>>> 5f6e4f62
+    build_prefix = os.path.join(os.getcwd(), 'build')
+    src_prefix = os.path.join(os.getcwd(), 'src')
 
 # FIXME doesn't account for venv linked to global site-packages
 
@@ -90,15 +85,10 @@
     config_filename = 'pip.cfg'
 else:
     bin_py = os.path.join(sys.prefix, 'bin')
-<<<<<<< HEAD
     config_filename = '.pip.cfg'
-=======
     # Forcing to use /usr/local/bin for Mac OS X framework installs
     if is_framework_layout(sys.prefix):
         bin_py = '/usr/local/bin'
-
-pypi_url = "http://pypi.python.org/simple"
->>>>>>> 5f6e4f62
 
 class ConfigOptionParser(optparse.OptionParser):
 
@@ -362,15 +352,6 @@
     help=optparse.SUPPRESS_HELP)
 
 parser.disable_interspersed_args()
-
-if getattr(sys, 'real_prefix', None):
-    ## FIXME: is build/ a good name?
-    build_prefix = os.path.join(sys.prefix, 'build')
-    src_prefix = os.path.join(sys.prefix, 'src')
-else:
-    ## FIXME: this isn't a very good default
-    build_prefix = os.path.join(os.getcwd(), 'build')
-    src_prefix = os.path.join(os.getcwd(), 'src')
 
 _commands = {}
 
@@ -1816,7 +1797,7 @@
 
     def assert_source_matches_version(self):
         assert self.source_dir
-        if self.comes_from is None:
+        if self.comes_from == 'command line':
             # We don't check the versions of things explicitly installed.
             # This makes, e.g., "pip Package==dev" possible
             return
@@ -4709,7 +4690,6 @@
             return cmd_path
     return None
 
-
 class _Inf(object):
     """I am bigger than everything!"""
     def __cmp__(self, a):
