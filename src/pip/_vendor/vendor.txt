--- conflicted
+++ resolved
@@ -13,14 +13,8 @@
     certifi==2020.12.05
     chardet==4.0.0
     idna==2.10
-<<<<<<< HEAD
-    urllib3==1.26.2
-resolvelib==0.5.4
-=======
     urllib3==1.26.4
 resolvelib==0.5.5
-retrying==1.3.3
->>>>>>> 770e5aa7
 setuptools==44.0.0
 six==1.15.0
 tenacity==6.3.1
