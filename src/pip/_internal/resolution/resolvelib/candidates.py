import logging
import sys
from typing import TYPE_CHECKING, Any, FrozenSet, Iterable, Optional, Tuple, Union, cast

from pip._vendor.packaging.utils import NormalizedName, canonicalize_name
from pip._vendor.packaging.version import Version

from pip._internal.exceptions import (
    HashError,
    InstallationSubprocessError,
    MetadataInconsistent,
)
from pip._internal.metadata import BaseDistribution
from pip._internal.models.link import Link, links_equivalent
from pip._internal.models.wheel import Wheel
from pip._internal.req.constructors import (
    install_req_from_editable,
    install_req_from_line,
)
from pip._internal.req.req_install import InstallRequirement
from pip._internal.utils.direct_url_helpers import direct_url_from_link
from pip._internal.utils.misc import normalize_version_info

from .base import Candidate, CandidateVersion, Requirement, format_name

if TYPE_CHECKING:
    from .factory import Factory

logger = logging.getLogger(__name__)

BaseCandidate = Union[
    "AlreadyInstalledCandidate",
    "EditableCandidate",
    "LinkCandidate",
]

# Avoid conflicting with the PyPI package "Python".
REQUIRES_PYTHON_IDENTIFIER = cast(NormalizedName, "<Python from Requires-Python>")


def as_base_candidate(candidate: Candidate) -> Optional[BaseCandidate]:
    """The runtime version of BaseCandidate."""
    base_candidate_classes = (
        AlreadyInstalledCandidate,
        EditableCandidate,
        LinkCandidate,
    )
    if isinstance(candidate, base_candidate_classes):
        return candidate
    return None


def make_install_req_from_link(
    link: Link, template: InstallRequirement
) -> InstallRequirement:
    assert not template.editable, "template is editable"
    if template.req:
        line = str(template.req)
    else:
        line = link.url
    ireq = install_req_from_line(
        line,
        user_supplied=template.user_supplied,
        comes_from=template.comes_from,
        use_pep517=template.use_pep517,
        isolated=template.isolated,
        constraint=template.constraint,
        global_options=template.global_options,
        hash_options=template.hash_options,
        config_settings=template.config_settings,
    )
    ireq.original_link = template.original_link
    ireq.link = link
    ireq.extras = template.extras
    return ireq


def make_install_req_from_editable(
    link: Link, template: InstallRequirement
) -> InstallRequirement:
    assert template.editable, "template not editable"
    ireq = install_req_from_editable(
        link.url,
        user_supplied=template.user_supplied,
        comes_from=template.comes_from,
        use_pep517=template.use_pep517,
        isolated=template.isolated,
        constraint=template.constraint,
        permit_editable_wheels=template.permit_editable_wheels,
        global_options=template.global_options,
        hash_options=template.hash_options,
        config_settings=template.config_settings,
    )
    ireq.extras = template.extras
    return ireq


def _make_install_req_from_dist(
    dist: BaseDistribution, template: InstallRequirement
) -> InstallRequirement:
    if template.req:
        line = str(template.req)
    elif template.link:
        line = f"{dist.canonical_name} @ {template.link.url}"
    else:
        line = f"{dist.canonical_name}=={dist.version}"
    ireq = install_req_from_line(
        line,
        user_supplied=template.user_supplied,
        comes_from=template.comes_from,
        use_pep517=template.use_pep517,
        isolated=template.isolated,
        constraint=template.constraint,
        global_options=template.global_options,
        hash_options=template.hash_options,
        config_settings=template.config_settings,
    )
    ireq.satisfied_by = dist
    return ireq


class _InstallRequirementBackedCandidate(Candidate):
    """A candidate backed by an ``InstallRequirement``.

    This represents a package request with the target not being already
    in the environment, and needs to be fetched and installed. The backing
    ``InstallRequirement`` is responsible for most of the leg work; this
    class exposes appropriate information to the resolver.

    :param link: The link passed to the ``InstallRequirement``. The backing
        ``InstallRequirement`` will use this link to fetch the distribution.
    :param source_link: The link this candidate "originates" from. This is
        different from ``link`` when the link is found in the wheel cache.
        ``link`` would point to the wheel cache, while this points to the
        found remote link (e.g. from pypi.org).
    """

    dist: BaseDistribution
    is_installed = False

    def __init__(
        self,
        link: Link,
        source_link: Link,
        ireq: InstallRequirement,
        factory: "Factory",
        name: Optional[NormalizedName] = None,
        version: Optional[CandidateVersion] = None,
    ) -> None:
        self._link = link
        self._source_link = source_link
        self._factory = factory
        self._ireq = ireq
        self._name = name
        self._version = version
        self.dist = self._prepare()

    def __str__(self) -> str:
        return f"{self.name} {self.version}"

    def __repr__(self) -> str:
        return "{class_name}({link!r})".format(
            class_name=self.__class__.__name__,
            link=str(self._link),
        )

    def __hash__(self) -> int:
        return hash((self.__class__, self._link))

    def __eq__(self, other: Any) -> bool:
        if isinstance(other, self.__class__):
            return links_equivalent(self._link, other._link)
        return False

    @property
    def source_link(self) -> Optional[Link]:
        return self._source_link

    @property
    def project_name(self) -> NormalizedName:
        """The normalised name of the project the candidate refers to"""
        if self._name is None:
            self._name = self.dist.canonical_name
        return self._name

    @property
    def name(self) -> str:
        return self.project_name

    @property
    def version(self) -> CandidateVersion:
        if self._version is None:
            self._version = self.dist.version
        return self._version

    def format_for_error(self) -> str:
        return "{} {} (from {})".format(
            self.name,
            self.version,
            self._link.file_path if self._link.is_file else self._link,
        )

    def _prepare_distribution(self) -> BaseDistribution:
        raise NotImplementedError("Override in subclass")

    def _check_metadata_consistency(self, dist: BaseDistribution) -> None:
        """Check for consistency of project name and version of dist."""
        if self._name is not None and self._name != dist.canonical_name:
            raise MetadataInconsistent(
                self._ireq,
                "name",
                self._name,
                dist.canonical_name,
            )
        if self._version is not None and self._version != dist.version:
            raise MetadataInconsistent(
                self._ireq,
                "version",
                str(self._version),
                str(dist.version),
            )

    def _prepare(self) -> BaseDistribution:
        try:
            dist = self._prepare_distribution()
        except HashError as e:
            # Provide HashError the underlying ireq that caused it. This
            # provides context for the resulting error message to show the
            # offending line to the user.
            e.req = self._ireq
            raise
        except InstallationSubprocessError as exc:
            # The output has been presented already, so don't duplicate it.
            exc.context = "See above for output."
            raise

        self._check_metadata_consistency(dist)
        return dist

    def iter_dependencies(self, with_requires: bool) -> Iterable[Optional[Requirement]]:
        requires = self.dist.iter_dependencies() if with_requires else ()
        for r in requires:
            yield from self._factory.make_requirements_from_spec(str(r), self._ireq)
        yield self._factory.make_requires_python_requirement(self.dist.requires_python)

    def get_install_requirement(self) -> Optional[InstallRequirement]:
        return self._ireq


class LinkCandidate(_InstallRequirementBackedCandidate):
    is_editable = False

    def __init__(
        self,
        link: Link,
        template: InstallRequirement,
        factory: "Factory",
        name: Optional[NormalizedName] = None,
        version: Optional[CandidateVersion] = None,
    ) -> None:
        source_link = link
        cache_entry = factory.get_wheel_cache_entry(source_link, name)
        if cache_entry is not None:
            logger.debug("Using cached wheel link: %s", cache_entry.link)
            link = cache_entry.link
        ireq = make_install_req_from_link(link, template)
        assert ireq.link == link
        if ireq.link.is_wheel and not ireq.link.is_file:
            wheel = Wheel(ireq.link.filename)
            wheel_name = canonicalize_name(wheel.name)
            assert name == wheel_name, f"{name!r} != {wheel_name!r} for wheel"
            # Version may not be present for PEP 508 direct URLs
            if version is not None:
                wheel_version = Version(wheel.version)
                assert version == wheel_version, "{!r} != {!r} for wheel {}".format(
                    version, wheel_version, name
                )

        if cache_entry is not None:
            assert ireq.link.is_wheel
            assert ireq.link.is_file
            if cache_entry.persistent and template.link is template.original_link:
                ireq.cached_wheel_source_link = source_link
            if cache_entry.origin is not None:
                ireq.download_info = cache_entry.origin
            else:
                # Legacy cache entry that does not have origin.json.
                # download_info may miss the archive_info.hashes field.
                ireq.download_info = direct_url_from_link(
                    source_link, link_is_in_wheel_cache=cache_entry.persistent
                )

        super().__init__(
            link=link,
            source_link=source_link,
            ireq=ireq,
            factory=factory,
            name=name,
            version=version,
        )

    def _prepare_distribution(self) -> BaseDistribution:
        preparer = self._factory.preparer
        return preparer.prepare_linked_requirement(self._ireq, parallel_builds=True)


class EditableCandidate(_InstallRequirementBackedCandidate):
    is_editable = True

    def __init__(
        self,
        link: Link,
        template: InstallRequirement,
        factory: "Factory",
        name: Optional[NormalizedName] = None,
        version: Optional[CandidateVersion] = None,
    ) -> None:
        super().__init__(
            link=link,
            source_link=link,
            ireq=make_install_req_from_editable(link, template),
            factory=factory,
            name=name,
            version=version,
        )

    def _prepare_distribution(self) -> BaseDistribution:
        return self._factory.preparer.prepare_editable_requirement(self._ireq)


class AlreadyInstalledCandidate(Candidate):
    is_installed = True
    source_link = None

    def __init__(
        self,
        dist: BaseDistribution,
        template: InstallRequirement,
        factory: "Factory",
    ) -> None:
        self.dist = dist
        self._ireq = _make_install_req_from_dist(dist, template)
        self._factory = factory
        self._version = None

        # This is just logging some messages, so we can do it eagerly.
        # The returned dist would be exactly the same as self.dist because we
        # set satisfied_by in _make_install_req_from_dist.
        # TODO: Supply reason based on force_reinstall and upgrade_strategy.
        skip_reason = "already satisfied"
        factory.preparer.prepare_installed_requirement(self._ireq, skip_reason)

    def __str__(self) -> str:
        return str(self.dist)

    def __repr__(self) -> str:
        return "{class_name}({distribution!r})".format(
            class_name=self.__class__.__name__,
            distribution=self.dist,
        )

    def __hash__(self) -> int:
        return hash((self.__class__, self.name, self.version))

    def __eq__(self, other: Any) -> bool:
        if isinstance(other, self.__class__):
            return self.name == other.name and self.version == other.version
        return False

    @property
    def project_name(self) -> NormalizedName:
        return self.dist.canonical_name

    @property
    def name(self) -> str:
        return self.project_name

    @property
    def version(self) -> CandidateVersion:
        if self._version is None:
            self._version = self.dist.version
        return self._version

    @property
    def is_editable(self) -> bool:
        return self.dist.editable

    def format_for_error(self) -> str:
        return f"{self.name} {self.version} (Installed)"

    def iter_dependencies(self, with_requires: bool) -> Iterable[Optional[Requirement]]:
        if not with_requires:
            return
        for r in self.dist.iter_dependencies():
            yield from self._factory.make_requirements_from_spec(str(r), self._ireq)

    def get_install_requirement(self) -> Optional[InstallRequirement]:
        return None


class ExtrasCandidate(Candidate):
    """A candidate that has 'extras', indicating additional dependencies.

    Requirements can be for a project with dependencies, something like
    foo[extra].  The extras don't affect the project/version being installed
    directly, but indicate that we need additional dependencies. We model that
    by having an artificial ExtrasCandidate that wraps the "base" candidate.

    The ExtrasCandidate differs from the base in the following ways:

    1. It has a unique name, of the form foo[extra]. This causes the resolver
       to treat it as a separate node in the dependency graph.
    2. When we're getting the candidate's dependencies,
       a) We specify that we want the extra dependencies as well.
       b) We add a dependency on the base candidate.
          See below for why this is needed.
    3. We return None for the underlying InstallRequirement, as the base
       candidate will provide it, and we don't want to end up with duplicates.

    The dependency on the base candidate is needed so that the resolver can't
    decide that it should recommend foo[extra1] version 1.0 and foo[extra2]
    version 2.0. Having those candidates depend on foo=1.0 and foo=2.0
    respectively forces the resolver to recognise that this is a conflict.
    """

    def __init__(
        self,
        base: BaseCandidate,
        extras: FrozenSet[str],
        *,
        comes_from: Optional[InstallRequirement] = None,
    ) -> None:
        """
        :param comes_from: the InstallRequirement that led to this candidate if it
            differs from the base's InstallRequirement. This will often be the
            case in the sense that this candidate's requirement has the extras
            while the base's does not. Unlike the InstallRequirement backed
            candidates, this requirement is used solely for reporting purposes,
            it does not do any leg work.
        """
        self.base = base
<<<<<<< HEAD
        self.extras = extras
        self._comes_from = comes_from if comes_from is not None else self.base._ireq
=======
        self.extras = frozenset(canonicalize_name(e) for e in extras)
        # If any extras are requested in their non-normalized forms, keep track
        # of their raw values. This is needed when we look up dependencies
        # since PEP 685 has not been implemented for marker-matching, and using
        # the non-normalized extra for lookup ensures the user can select a
        # non-normalized extra in a package with its non-normalized form.
        # TODO: Remove this attribute when packaging is upgraded to support the
        # marker comparison logic specified in PEP 685.
        self._unnormalized_extras = extras.difference(self.extras)
>>>>>>> 0827d76b

    def __str__(self) -> str:
        name, rest = str(self.base).split(" ", 1)
        return "{}[{}] {}".format(name, ",".join(self.extras), rest)

    def __repr__(self) -> str:
        return "{class_name}(base={base!r}, extras={extras!r})".format(
            class_name=self.__class__.__name__,
            base=self.base,
            extras=self.extras,
        )

    def __hash__(self) -> int:
        return hash((self.base, self.extras))

    def __eq__(self, other: Any) -> bool:
        if isinstance(other, self.__class__):
            return self.base == other.base and self.extras == other.extras
        return False

    @property
    def project_name(self) -> NormalizedName:
        return self.base.project_name

    @property
    def name(self) -> str:
        """The normalised name of the project the candidate refers to"""
        return format_name(self.base.project_name, self.extras)

    @property
    def version(self) -> CandidateVersion:
        return self.base.version

    def format_for_error(self) -> str:
        return "{} [{}]".format(
            self.base.format_for_error(), ", ".join(sorted(self.extras))
        )

    @property
    def is_installed(self) -> bool:
        return self.base.is_installed

    @property
    def is_editable(self) -> bool:
        return self.base.is_editable

    @property
    def source_link(self) -> Optional[Link]:
        return self.base.source_link

    def _warn_invalid_extras(
        self,
        requested: FrozenSet[str],
        valid: FrozenSet[str],
    ) -> None:
        """Emit warnings for invalid extras being requested.

        This emits a warning for each requested extra that is not in the
        candidate's ``Provides-Extra`` list.
        """
        invalid_extras_to_warn = frozenset(
            extra
            for extra in requested
            if extra not in valid
            # If an extra is requested in an unnormalized form, skip warning
            # about the normalized form being missing.
            and extra in self.extras
        )
        if not invalid_extras_to_warn:
            return
        for extra in sorted(invalid_extras_to_warn):
            logger.warning(
                "%s %s does not provide the extra '%s'",
                self.base.name,
                self.version,
                extra,
            )

    def _calculate_valid_requested_extras(self) -> FrozenSet[str]:
        """Get a list of valid extras requested by this candidate.

        The user (or upstream dependant) may have specified extras that the
        candidate doesn't support. Any unsupported extras are dropped, and each
        cause a warning to be logged here.
        """
        requested_extras = self.extras.union(self._unnormalized_extras)
        valid_extras = frozenset(
            extra
            for extra in requested_extras
            if self.base.dist.is_extra_provided(extra)
        )
        self._warn_invalid_extras(requested_extras, valid_extras)
        return valid_extras

    def iter_dependencies(self, with_requires: bool) -> Iterable[Optional[Requirement]]:
        factory = self.base._factory

        # Add a dependency on the exact base
        # (See note 2b in the class docstring)
        yield factory.make_requirement_from_candidate(self.base)
        if not with_requires:
            return

        valid_extras = self._calculate_valid_requested_extras()
        for r in self.base.dist.iter_dependencies(valid_extras):
            yield from factory.make_requirements_from_spec(
                str(r),
                self._comes_from,
                valid_extras,
            )

    def get_install_requirement(self) -> Optional[InstallRequirement]:
        # We don't return anything here, because we always
        # depend on the base candidate, and we'll get the
        # install requirement from that.
        return None


class RequiresPythonCandidate(Candidate):
    is_installed = False
    source_link = None

    def __init__(self, py_version_info: Optional[Tuple[int, ...]]) -> None:
        if py_version_info is not None:
            version_info = normalize_version_info(py_version_info)
        else:
            version_info = sys.version_info[:3]
        self._version = Version(".".join(str(c) for c in version_info))

    # We don't need to implement __eq__() and __ne__() since there is always
    # only one RequiresPythonCandidate in a resolution, i.e. the host Python.
    # The built-in object.__eq__() and object.__ne__() do exactly what we want.

    def __str__(self) -> str:
        return f"Python {self._version}"

    @property
    def project_name(self) -> NormalizedName:
        return REQUIRES_PYTHON_IDENTIFIER

    @property
    def name(self) -> str:
        return REQUIRES_PYTHON_IDENTIFIER

    @property
    def version(self) -> CandidateVersion:
        return self._version

    def format_for_error(self) -> str:
        return f"Python {self.version}"

    def iter_dependencies(self, with_requires: bool) -> Iterable[Optional[Requirement]]:
        return ()

    def get_install_requirement(self) -> Optional[InstallRequirement]:
        return None<|MERGE_RESOLUTION|>--- conflicted
+++ resolved
@@ -439,10 +439,6 @@
             it does not do any leg work.
         """
         self.base = base
-<<<<<<< HEAD
-        self.extras = extras
-        self._comes_from = comes_from if comes_from is not None else self.base._ireq
-=======
         self.extras = frozenset(canonicalize_name(e) for e in extras)
         # If any extras are requested in their non-normalized forms, keep track
         # of their raw values. This is needed when we look up dependencies
@@ -452,7 +448,7 @@
         # TODO: Remove this attribute when packaging is upgraded to support the
         # marker comparison logic specified in PEP 685.
         self._unnormalized_extras = extras.difference(self.extras)
->>>>>>> 0827d76b
+        self._comes_from = comes_from if comes_from is not None else self.base._ireq
 
     def __str__(self) -> str:
         name, rest = str(self.base).split(" ", 1)
