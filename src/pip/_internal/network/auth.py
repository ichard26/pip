"""Network Authentication Helpers

Contains interface (MultiDomainBasicAuth) and associated glue code for
providing credentials in the context of network requests.
"""
import logging
import os
import shutil
import subprocess
import sysconfig
import typing
import urllib.parse
from abc import ABC, abstractmethod
from functools import lru_cache
from os.path import commonprefix
from pathlib import Path
from typing import Any, Dict, List, NamedTuple, Optional, Tuple

from pip._vendor.requests.auth import AuthBase, HTTPBasicAuth
from pip._vendor.requests.models import Request, Response
from pip._vendor.requests.utils import get_netrc_auth

from pip._internal.utils.logging import getLogger
from pip._internal.utils.misc import (
    ask,
    ask_input,
    ask_password,
    remove_auth_from_url,
    split_auth_netloc_from_url,
)
from pip._internal.vcs.versioncontrol import AuthInfo

logger = getLogger(__name__)

KEYRING_DISABLED = False


class Credentials(NamedTuple):
    url: str
    username: str
    password: str


class KeyRingBaseProvider(ABC):
    """Keyring base provider interface"""

    has_keyring: bool

    @abstractmethod
    def get_auth_info(self, url: str, username: Optional[str]) -> Optional[AuthInfo]:
        ...

    @abstractmethod
    def save_auth_info(self, url: str, username: str, password: str) -> None:
        ...


class KeyRingNullProvider(KeyRingBaseProvider):
    """Keyring null provider"""

    has_keyring = False

    def get_auth_info(self, url: str, username: Optional[str]) -> Optional[AuthInfo]:
        return None

    def save_auth_info(self, url: str, username: str, password: str) -> None:
        return None


class KeyRingPythonProvider(KeyRingBaseProvider):
    """Keyring interface which uses locally imported `keyring`"""

    has_keyring = True

    def __init__(self) -> None:
        import keyring

        self.keyring = keyring

    def get_auth_info(self, url: str, username: Optional[str]) -> Optional[AuthInfo]:
        # Support keyring's get_credential interface which supports getting
        # credentials without a username. This is only available for
        # keyring>=15.2.0.
        if hasattr(self.keyring, "get_credential"):
            logger.debug("Getting credentials from keyring for %s", url)
            cred = self.keyring.get_credential(url, username)
            if cred is not None:
                return cred.username, cred.password
            return None

        if username is not None:
            logger.debug("Getting password from keyring for %s", url)
            password = self.keyring.get_password(url, username)
            if password:
                return username, password
        return None

    def save_auth_info(self, url: str, username: str, password: str) -> None:
        self.keyring.set_password(url, username, password)


class KeyRingCliProvider(KeyRingBaseProvider):
    """Provider which uses `keyring` cli

    Instead of calling the keyring package installed alongside pip
    we call keyring on the command line which will enable pip to
    use which ever installation of keyring is available first in
    PATH.
    """

    has_keyring = True

    def __init__(self, cmd: str) -> None:
        self.keyring = cmd

    def get_auth_info(self, url: str, username: Optional[str]) -> Optional[AuthInfo]:
        # This is the default implementation of keyring.get_credential
        # https://github.com/jaraco/keyring/blob/97689324abcf01bd1793d49063e7ca01e03d7d07/keyring/backend.py#L134-L139
        if username is not None:
            password = self._get_password(url, username)
            if password is not None:
                return username, password
        return None

    def save_auth_info(self, url: str, username: str, password: str) -> None:
        return self._set_password(url, username, password)

    def _get_password(self, service_name: str, username: str) -> Optional[str]:
        """Mirror the implementation of keyring.get_password using cli"""
        if self.keyring is None:
            return None

        cmd = [self.keyring, "get", service_name, username]
        env = os.environ.copy()
        env["PYTHONIOENCODING"] = "utf-8"
        res = subprocess.run(
            cmd,
            stdin=subprocess.DEVNULL,
            stdout=subprocess.PIPE,
            env=env,
        )
        if res.returncode:
            return None
        return res.stdout.decode("utf-8").strip(os.linesep)

    def _set_password(self, service_name: str, username: str, password: str) -> None:
        """Mirror the implementation of keyring.set_password using cli"""
        if self.keyring is None:
            return None
        env = os.environ.copy()
        env["PYTHONIOENCODING"] = "utf-8"
        subprocess.run(
            [self.keyring, "set", service_name, username],
            input=f"{password}{os.linesep}".encode("utf-8"),
            env=env,
            check=True,
        )
        return None


@lru_cache(maxsize=None)
def get_keyring_provider(provider: str) -> KeyRingBaseProvider:
    logger.verbose("Keyring provider requested: %s", provider)

    # keyring has previously failed and been disabled
    if KEYRING_DISABLED:
        provider = "disabled"
    if provider in ["import", "auto"]:
        try:
            impl = KeyRingPythonProvider()
            logger.verbose("Keyring provider set: import")
            return impl
        except ImportError:
            pass
        except Exception as exc:
            # In the event of an unexpected exception
            # we should warn the user
            msg = "Installed copy of keyring fails with exception %s"
            if provider == "auto":
                msg = msg + ", trying to find a keyring executable as a fallback"
            logger.warning(msg, exc, exc_info=logger.isEnabledFor(logging.DEBUG))
    if provider in ["subprocess", "auto"]:
        cli = shutil.which("keyring")
        if cli and cli.startswith(sysconfig.get_path("scripts")):
            # all code within this function is stolen from shutil.which implementation
            @typing.no_type_check
            def PATH_as_shutil_which_determines_it() -> str:
                path = os.environ.get("PATH", None)
                if path is None:
                    try:
                        path = os.confstr("CS_PATH")
                    except (AttributeError, ValueError):
                        # os.confstr() or CS_PATH is not available
                        path = os.defpath
                # bpo-35755: Don't use os.defpath if the PATH environment variable is
                # set to an empty string

                return path

            scripts = Path(sysconfig.get_path("scripts"))

            paths = []
            for path in PATH_as_shutil_which_determines_it().split(os.pathsep):
                p = Path(path)
                try:
                    if not p.samefile(scripts):
                        paths.append(path)
                except FileNotFoundError:
                    pass

            path = os.pathsep.join(paths)

            cli = shutil.which("keyring", path=path)

        if cli:
            logger.verbose("Keyring provider set: subprocess with executable %s", cli)
            return KeyRingCliProvider(cli)

    logger.verbose("Keyring provider set: disabled")
    return KeyRingNullProvider()


class MultiDomainBasicAuth(AuthBase):
    def __init__(
        self,
        prompting: bool = True,
        index_urls: Optional[List[str]] = None,
        keyring_provider: str = "auto",
    ) -> None:
        self.prompting = prompting
        self.index_urls = index_urls
        self.keyring_provider = keyring_provider  # type: ignore[assignment]
        self.passwords: Dict[str, AuthInfo] = {}
        # When the user is prompted to enter credentials and keyring is
        # available, we will offer to save them. If the user accepts,
        # this value is set to the credentials they entered. After the
        # request authenticates, the caller should call
        # ``save_credentials`` to save these.
        self._credentials_to_save: Optional[Credentials] = None

    @property
    def keyring_provider(self) -> KeyRingBaseProvider:
        return get_keyring_provider(self._keyring_provider)

    @keyring_provider.setter
    def keyring_provider(self, provider: str) -> None:
        # The free function get_keyring_provider has been decorated with
        # functools.cache. If an exception occurs in get_keyring_auth that
        # cache will be cleared and keyring disabled, take that into account
        # if you want to remove this indirection.
        self._keyring_provider = provider

    @property
    def use_keyring(self) -> bool:
        # We won't use keyring when --no-input is passed unless
        # a specific provider is requested because it might require
        # user interaction
        return self.prompting or self._keyring_provider not in ["auto", "disabled"]

    def _get_keyring_auth(
        self,
        url: Optional[str],
        username: Optional[str],
    ) -> Optional[AuthInfo]:
        """Return the tuple auth for a given url from keyring."""
        # Do nothing if no url was provided
        if not url:
            return None

        try:
            return self.keyring_provider.get_auth_info(url, username)
        except Exception as exc:
            logger.warning(
                "Keyring is skipped due to an exception: %s",
                str(exc),
            )
            global KEYRING_DISABLED
            KEYRING_DISABLED = True
            get_keyring_provider.cache_clear()
            return None

    def _get_index_url(self, url: str) -> Optional[str]:
        """Return the original index URL matching the requested URL.

        Cached or dynamically generated credentials may work against
        the original index URL rather than just the netloc.

        The provided url should have had its username and password
        removed already. If the original index url had credentials then
        they will be included in the return value.

        Returns None if no matching index was found, or if --no-index
        was specified by the user.
        """
        if not url or not self.index_urls:
            return None

        url = remove_auth_from_url(url).rstrip("/") + "/"
        parsed_url = urllib.parse.urlsplit(url)

        candidates = []

        for index in self.index_urls:
            index = index.rstrip("/") + "/"
            parsed_index = urllib.parse.urlsplit(remove_auth_from_url(index))
            if parsed_url == parsed_index:
                return index

            if parsed_url.netloc != parsed_index.netloc:
                continue

            candidate = urllib.parse.urlsplit(index)
            candidates.append(candidate)

        if not candidates:
            return None

        candidates.sort(
            reverse=True,
            key=lambda candidate: commonprefix(
                [
                    parsed_url.path,
                    candidate.path,
                ]
            ).rfind("/"),
        )

        return urllib.parse.urlunsplit(candidates[0])

    def _get_new_credentials(
        self,
        original_url: str,
        *,
        allow_netrc: bool = True,
        allow_keyring: bool = False,
    ) -> AuthInfo:
        """Find and return credentials for the specified URL."""
        # Split the credentials and netloc from the url.
        url, netloc, url_user_password = split_auth_netloc_from_url(
            original_url,
        )

        # Start with the credentials embedded in the url
        username, password = url_user_password
        if username is not None and password is not None:
            logger.debug("Found credentials in url for %s", netloc)
            return url_user_password

        # Find a matching index url for this request
        index_url = self._get_index_url(url)
        if index_url:
            # Split the credentials from the url.
            index_info = split_auth_netloc_from_url(index_url)
            if index_info:
                index_url, _, index_url_user_password = index_info
                logger.debug("Found index url %s", index_url)

        # If an index URL was found, try its embedded credentials
        if index_url and index_url_user_password[0] is not None:
            username, password = index_url_user_password
            if username is not None and password is not None:
                logger.debug("Found credentials in index url for %s", netloc)
                return index_url_user_password

        # Get creds from netrc if we still don't have them
        if allow_netrc:
            netrc_auth = get_netrc_auth(original_url)
            if netrc_auth:
                logger.debug("Found credentials in netrc for %s", netloc)
                return netrc_auth

        # If we don't have a password and keyring is available, use it.
        if allow_keyring:
            # The index url is more specific than the netloc, so try it first
            # fmt: off
            kr_auth = (
                self._get_keyring_auth(index_url, username) or
                self._get_keyring_auth(netloc, username)
            )
            # fmt: on
            if kr_auth:
                logger.debug("Found credentials in keyring for %s", netloc)
                return kr_auth

        return username, password

    def _get_url_and_credentials(
        self, original_url: str
    ) -> Tuple[str, Optional[str], Optional[str]]:
        """Return the credentials to use for the provided URL.

        If allowed, netrc and keyring may be used to obtain the
        correct credentials.

        Returns (url_without_credentials, username, password). Note
        that even if the original URL contains credentials, this
        function may return a different username and password.
        """
        url, netloc, _ = split_auth_netloc_from_url(original_url)

        # Try to get credentials from original url
        username, password = self._get_new_credentials(original_url)

        # If credentials not found, use any stored credentials for this netloc.
        # Do this if either the username or the password is missing.
        # This accounts for the situation in which the user has specified
        # the username in the index url, but the password comes from keyring.
        if (username is None or password is None) and netloc in self.passwords:
            un, pw = self.passwords[netloc]
            # It is possible that the cached credentials are for a different username,
            # in which case the cache should be ignored.
            if username is None or username == un:
                username, password = un, pw

        if username is not None or password is not None:
            # Convert the username and password if they're None, so that
            # this netloc will show up as "cached" in the conditional above.
            # Further, HTTPBasicAuth doesn't accept None, so it makes sense to
            # cache the value that is going to be used.
            username = username or ""
            password = password or ""

            # Store any acquired credentials.
            self.passwords[netloc] = (username, password)

        assert (
            # Credentials were found
            (username is not None and password is not None)
            # Credentials were not found
            or (username is None and password is None)
        ), f"Could not load credentials from url: {original_url}"

        return url, username, password

    def __call__(self, req: Request) -> Request:
        # Get credentials for this request
        url, username, password = self._get_url_and_credentials(req.url)

        # Set the url of the request to the url without any credentials
        req.url = url

        if username is not None and password is not None:
            # Send the basic auth with this request
            req = HTTPBasicAuth(username, password)(req)

        # Attach a hook to handle 401 responses
        req.register_hook("response", self.handle_401)

        return req

    # Factored out to allow for easy patching in tests
    def _prompt_for_password(
        self, netloc: str
    ) -> Tuple[Optional[str], Optional[str], bool]:
        username = ask_input(f"User for {netloc}: ") if self.prompting else None
        if not username:
            return None, None, False
        if self.use_keyring:
            auth = self._get_keyring_auth(netloc, username)
            if auth and auth[0] is not None and auth[1] is not None:
                return auth[0], auth[1], False
        password = ask_password("Password: ")
        return username, password, True

    # Factored out to allow for easy patching in tests
    def _should_save_password_to_keyring(self) -> bool:
<<<<<<< HEAD
        if (
            not self.prompting
            or not self.use_keyring
            or isinstance(self.keyring_provider, KeyRingNullProvider)
        ):
=======
        if not get_keyring_provider().has_keyring:
>>>>>>> 5e20a7bd
            return False
        return ask("Save credentials to keyring [y/N]: ", ["y", "n"]) == "y"

    def handle_401(self, resp: Response, **kwargs: Any) -> Response:
        # We only care about 401 responses, anything else we want to just
        #   pass through the actual response
        if resp.status_code != 401:
            return resp

        username, password = None, None

        # Query the keyring for credentials:
        if self.use_keyring:
            username, password = self._get_new_credentials(
                resp.url,
                allow_netrc=False,
                allow_keyring=True,
            )

        # We are not able to prompt the user so simply return the response
        if not self.prompting and not username and not password:
            return resp

        parsed = urllib.parse.urlparse(resp.url)

        # Prompt the user for a new username and password
        save = False
        if not username and not password:
            username, password, save = self._prompt_for_password(parsed.netloc)

        # Store the new username and password to use for future requests
        self._credentials_to_save = None
        if username is not None and password is not None:
            self.passwords[parsed.netloc] = (username, password)

            # Prompt to save the password to keyring
            if save and self._should_save_password_to_keyring():
                self._credentials_to_save = Credentials(
                    url=parsed.netloc,
                    username=username,
                    password=password,
                )

        # Consume content and release the original connection to allow our new
        #   request to reuse the same one.
        resp.content
        resp.raw.release_conn()

        # Add our new username and password to the request
        req = HTTPBasicAuth(username or "", password or "")(resp.request)
        req.register_hook("response", self.warn_on_401)

        # On successful request, save the credentials that were used to
        # keyring. (Note that if the user responded "no" above, this member
        # is not set and nothing will be saved.)
        if self._credentials_to_save:
            req.register_hook("response", self.save_credentials)

        # Send our new request
        new_resp = resp.connection.send(req, **kwargs)
        new_resp.history.append(resp)

        return new_resp

    def warn_on_401(self, resp: Response, **kwargs: Any) -> None:
        """Response callback to warn about incorrect credentials."""
        if resp.status_code == 401:
            logger.warning(
                "401 Error, Credentials not correct for %s",
                resp.request.url,
            )

    def save_credentials(self, resp: Response, **kwargs: Any) -> None:
        """Response callback to save credentials on success."""
<<<<<<< HEAD
        assert not isinstance(
            self.keyring_provider, KeyRingNullProvider
        ), "should never reach here without keyring"
=======
        keyring = get_keyring_provider()
        assert keyring.has_keyring, "should never reach here without keyring"
>>>>>>> 5e20a7bd

        creds = self._credentials_to_save
        self._credentials_to_save = None
        if creds and resp.status_code < 400:
            try:
                logger.info("Saving credentials to keyring")
                self.keyring_provider.save_auth_info(
                    creds.url, creds.username, creds.password
                )
            except Exception:
                logger.exception("Failed to save credentials")<|MERGE_RESOLUTION|>--- conflicted
+++ resolved
@@ -464,15 +464,11 @@
 
     # Factored out to allow for easy patching in tests
     def _should_save_password_to_keyring(self) -> bool:
-<<<<<<< HEAD
         if (
             not self.prompting
             or not self.use_keyring
-            or isinstance(self.keyring_provider, KeyRingNullProvider)
+            or not self.keyring_provider.has_keyring
         ):
-=======
-        if not get_keyring_provider().has_keyring:
->>>>>>> 5e20a7bd
             return False
         return ask("Save credentials to keyring [y/N]: ", ["y", "n"]) == "y"
 
@@ -547,14 +543,9 @@
 
     def save_credentials(self, resp: Response, **kwargs: Any) -> None:
         """Response callback to save credentials on success."""
-<<<<<<< HEAD
-        assert not isinstance(
-            self.keyring_provider, KeyRingNullProvider
+        assert (
+            self.keyring_provider.has_keyring
         ), "should never reach here without keyring"
-=======
-        keyring = get_keyring_provider()
-        assert keyring.has_keyring, "should never reach here without keyring"
->>>>>>> 5e20a7bd
 
         creds = self._credentials_to_save
         self._credentials_to_save = None
